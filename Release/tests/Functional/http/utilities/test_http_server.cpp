--- conflicted
+++ resolved
@@ -481,10 +481,6 @@
 
     volatile std::atomic<int> m_cancel;
 
-<<<<<<< HEAD
-=======
-    pplx::extensibility::critical_section_t m_listen_lock;
->>>>>>> 58fff16e
 public:
     _test_http_server(const utility::string_t& uri)
         : m_uri(uri) 
