/***
* ==++==
*
* Copyright (c) Microsoft Corporation. All rights reserved. 
* Licensed under the Apache License, Version 2.0 (the "License");
* you may not use this file except in compliance with the License.
* You may obtain a copy of the License at
* http://www.apache.org/licenses/LICENSE-2.0
* 
* Unless required by applicable law or agreed to in writing, software
* distributed under the License is distributed on an "AS IS" BASIS,
* WITHOUT WARRANTIES OR CONDITIONS OF ANY KIND, either express or implied.
* See the License for the specific language governing permissions and
* limitations under the License.
*
* ==--==
* =+=+=+=+=+=+=+=+=+=+=+=+=+=+=+=+=+=+=+=+=+=+=+=+=+=+=+=+=+=+=+=+=+=+=+=+=+=+=+=+=+=+=+=+=+=+=+=+=+=+=+=+=+=+=+=+
*
* Oauth2Client.cpp : Defines the entry point for the console application
*
* =-=-=-=-=-=-=-=-=-=-=-=-=-=-=-=-=-=-=-=-=-=-=-=-=-=-=-=-=-=-=-=-=-=-=-=-=-=-=-=-=-=-=-=-=-=-=-=-=-=-=-=-=-=-=-=-
****/

#include "stdafx.h"

#if defined(_MS_WINDOWS) && !defined(__cplusplus_winrt) // Windows desktop
#include <windows.h>
#include <Shellapi.h>
#endif

using namespace utility;
using namespace web;
using namespace web::http;
using namespace web::http::details;
using namespace web::http::client;

#include "cpprest/http_listener.h"
#include "cpprest/http_helpers.h"
using namespace web::http::experimental::listener;

// Set to 1 to run an extensive client sample.
#define EXTENSIVE 0


class oauth2_code_listener
{
public:
    oauth2_code_listener(uri listen_uri, utility::string_t state) :
        m_listener(utility::details::make_unique<http_listener>(listen_uri)),
        m_state(state)
    {
        m_listener->support([&](http::http_request request) -> void
        {
            auto query = uri::split_query(request.request_uri().query());
            auto code_query = query.find(U("code"));
            auto state_query = query.find(U("state"));
            if ((code_query == query.end()) || (state_query == query.end())
                    || (code_query->second.empty()) || (state_query->second.empty())
                    || (m_state != state_query->second))
            {
                m_tce.set(U("FAIL"));
            }
            else
            {
                m_tce.set(code_query->second);
            }
            request.reply(status_codes::OK);
        });
        m_listener->open().wait();
    }

    ~oauth2_code_listener()
    {
        m_listener->close().wait();
    }

    pplx::task<utility::string_t> listen_for_code()
    {
        return pplx::create_task(m_tce);
    }

private:
    std::unique_ptr<http_listener> m_listener;
    pplx::task_completion_event<utility::string_t> m_tce;
    utility::string_t m_state;
};


static const utility::string_t s_dropbox_key(U(""));
static const utility::string_t s_dropbox_secret(U(""));

static const utility::string_t s_linkedin_key(U(""));
static const utility::string_t s_linkedin_secret(U(""));

static const utility::string_t s_facebook_key(U(""));
static const utility::string_t s_facebook_secret(U(""));

static const utility::string_t s_live_key(U(""));
static const utility::string_t s_live_secret(U(""));

// TODO: Generate state per authorization request?
static const utility::string_t s_state(U("1234ABCD"));


static void open_browser(utility::string_t auth_uri)
{
    ucout << "Opening browser in URI:" << std::endl;
    ucout << auth_uri << std::endl;
#if defined(_MS_WINDOWS) && !defined(__cplusplus_winrt) // Windows desktop
    auto r = ShellExecute(NULL, "open", conversions::utf16_to_utf8(auth_uri).c_str(), NULL, NULL, SW_SHOWNORMAL);
#elif defined(_MS_WINDOWS) && defined(__cplusplus_winrt) // Windows RT
#elif defined(__APPLE__)
#else
    // TODO: This is for Linux/X11 only.
    string_t browser_cmd(U("xdg-open \"") + auth_uri + U("\""));
    system(browser_cmd.c_str());
#endif
}

static string_t code_from_localhost_listener(oauth2_config cfg)
{
    utility::string_t auth_code;
    {
        oauth2_code_listener listener(cfg.redirect_uri(), s_state);
        open_browser(cfg.build_authorization_uri(s_state));
        auth_code = listener.listen_for_code().get();
    }
    return auth_code;
}

static void dropbox_client()
{
    oauth2_config dropbox_cfg(s_dropbox_key, s_dropbox_secret,
            U("https://www.dropbox.com/1/oauth2/authorize"),
            U("https://api.dropbox.com/1/oauth2/token"),
            U("http://localhost:8889/"));
    dropbox_cfg.fetch_token(code_from_localhost_listener(dropbox_cfg)).wait();

    http_client_config config;
    config.set_oauth2(dropbox_cfg);
    http_client api(U("https://api.dropbox.com/1/"), config);
    http_client content(U("https://api-content.dropbox.com/1/"), config);

    ucout << "Requesting account information:" << std::endl;
    ucout << "Information: " << api.request(methods::GET, U("account/info")).get().extract_json().get() << std::endl;
#if EXTENSIVE
    ucout << "Requesting directory listing of sandbox '/':" << std::endl;
    ucout << "Listing: " << api.request(methods::GET, U("metadata/sandbox/")).get().extract_json().get() << std::endl;
    ucout << "Getting 'hello_world.txt' metadata:" << std::endl;
    ucout << "Metadata: " << api.request(methods::GET, U("metadata/sandbox/hello_world.txt")).get().extract_json().get() << std::endl;

    ucout << "Downloading 'hello_world.txt' file contents (text):" << std::endl;
    string_t content_string = content.request(methods::GET, U("files/sandbox/hello_world.txt")).get().extract_string().get();
    ucout << "Contents: '" << content_string << "'" << std::endl;
    ucout << "Downloading 'test_image.jpg' file contents (binary):" << std::endl;
    std::vector<unsigned char> content_vector = content.request(methods::GET, U("files/sandbox/test_image.jpg")).get().extract_vector().get();
    ucout << "Contents size: " << (content_vector.size() / 1024) << "KiB" << std::endl;

    ucout << "Uploading 'test_put.txt' file with contents 'Testing POST' (text):" << std::endl;
    ucout << "Response: "
            << content.request(methods::POST, U("files_put/sandbox/test_put.txt"), U("Testing POST")).get().extract_string().get()
            << std::endl;
    ucout << "Uploading 'test_image_copy.jpg' (copy of 'test_image.jpg'):" << std::endl;
    ucout << "Response: "
            << content.request(methods::PUT, U("files_put/sandbox/test_image_copy.jpg"),
                    concurrency::streams::bytestream::open_istream(std::move(content_vector))).get().extract_string().get()
            << std::endl;

    ucout << "Deleting uploaded file 'test_put.txt':" << std::endl;
    ucout << "Response: " << api.request(methods::POST, U("fileops/delete?root=sandbox&path=test_put.txt")).get().extract_string().get() << std::endl;
    ucout << "Deleting uploaded file 'test_image_copy.jpg':" << std::endl;
    ucout << "Response: " << api.request(methods::POST, U("fileops/delete?root=sandbox&path=test_image_copy.jpg")).get().extract_string().get() << std::endl;
<<<<<<< HEAD
=======
#endif
>>>>>>> afa64d69
}

static void linkedin_client()
{
    oauth2_config linkedin_cfg(s_linkedin_key, s_linkedin_secret,
            U("https://www.linkedin.com/uas/oauth2/authorization"),
            U("https://www.linkedin.com/uas/oauth2/accessToken"),
            U("http://localhost:8888/"));
    // LinkedIn doesn't use bearer auth.
    linkedin_cfg.set_bearer_auth(false);
    // It also uses "oauth2_access_token" instead of the normal "access_token" key.
    linkedin_cfg.set_access_token_key(U("oauth2_access_token"));

    linkedin_cfg.fetch_token(code_from_localhost_listener(linkedin_cfg), false).wait();

    http_client_config config;
    config.set_oauth2(linkedin_cfg);
    http_client api(U("https://api.linkedin.com/v1/people/"), config);

    ucout << "Requesting account information:" << std::endl;
    ucout << "Information: " << api.request(methods::GET, U("~?format=json")).get().extract_json().get() << std::endl;
#if EXTENSIVE
#endif
}

static void live_client()
{
    oauth2_config live_cfg(s_live_key, s_live_secret,
        U("https://login.live.com/oauth20_authorize.srf"),
        U("https://login.live.com/oauth20_token.srf"),
        // Live can't use localhost redirect, so we map localhost to a fake domain name:
        // 127.0.0.1    www.livetestdummy.com
        U("http://www.livetestdummy.com:8890/"));
    // Scope "wl.basic" allows getting user information.
    live_cfg.set_scope(U("wl.basic"));
    live_cfg.fetch_token(code_from_localhost_listener(live_cfg)).wait();

    http_client_config config;
    config.set_oauth2(live_cfg);

    http_client api(U("https://apis.live.net/v5.0/"), config);
    ucout << "Requesting account information:" << std::endl;
    ucout << api.request(methods::GET, U("me")).get().extract_json().get() << std::endl;
}

#ifdef _MS_WINDOWS
int wmain(int argc, wchar_t *argv[])
#else
int main(int argc, char *argv[])
#endif
{
    ucout << "Running oauth2 sample..." << std::endl;

    linkedin_client();
    dropbox_client();
    live_client();

    ucout << "Done." << std::endl;
    return 0;
}
<|MERGE_RESOLUTION|>--- conflicted
+++ resolved
@@ -170,10 +170,7 @@
     ucout << "Response: " << api.request(methods::POST, U("fileops/delete?root=sandbox&path=test_put.txt")).get().extract_string().get() << std::endl;
     ucout << "Deleting uploaded file 'test_image_copy.jpg':" << std::endl;
     ucout << "Response: " << api.request(methods::POST, U("fileops/delete?root=sandbox&path=test_image_copy.jpg")).get().extract_string().get() << std::endl;
-<<<<<<< HEAD
-=======
-#endif
->>>>>>> afa64d69
+#endif
 }
 
 static void linkedin_client()
