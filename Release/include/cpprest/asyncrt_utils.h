--- conflicted
+++ resolved
@@ -194,20 +194,12 @@
         return oss.str();
     }
 
-<<<<<<< HEAD
-=======
-    template <typename Source>
-    utility::string_t print_string(const Source &val)
-    {
-        return print_string(val, std::locale());
-    }
-
-    inline utility::string_t print_string(const utility::string_t &val)
+
+    inline const utility::string_t& print_string(const utility::string_t &val)
     {
         return val;
     }
 
->>>>>>> e8b3509a
     template <typename Target>
     Target scan_string(const std::string &str)
     {
@@ -235,42 +227,6 @@
         }
         return t;
     }
-<<<<<<< HEAD
-=======
-
-    inline utility::string_t scan_string(const utility::string_t &str)
-    {
-        return str;
-    }
-}
-
-namespace details
-{
-    /// <summary>
-    /// Cross platform RAII container for setting thread local locale.
-    /// </summary>
-    class scoped_c_thread_locale
-    {
-    public:
-        _ASYNCRTIMP scoped_c_thread_locale();
-        _ASYNCRTIMP ~scoped_c_thread_locale();
-
-#if !defined(ANDROID) && !defined(__ANDROID__) // CodePlex 269
-#ifdef _WIN32
-        typedef _locale_t xplat_locale;
-#else
-        typedef locale_t xplat_locale;
-#endif
-
-        static _ASYNCRTIMP xplat_locale __cdecl c_locale();
-#endif
-    private:
-#ifdef _WIN32
-        std::string m_prevLocale;
-        int m_prevThreadSetting;
-#elif !(defined(ANDROID) || defined(__ANDROID__))
-        locale_t m_prevLocale;
->>>>>>> e8b3509a
 #endif
 
     /// <summary>
