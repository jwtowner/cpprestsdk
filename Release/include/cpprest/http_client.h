--- conflicted
+++ resolved
@@ -108,7 +108,6 @@
         , m_buffer_request(false)
 #endif
 #endif
-<<<<<<< HEAD
     {
     }
 
@@ -146,8 +145,6 @@
     /// </summary>
     /// <param name="config">OAuth 2.0 configuration to set.</param>
     void set_oauth2(oauth2::experimental::oauth2_config config)
-=======
->>>>>>> 2888eeb0
     {
         m_oauth2 = std::make_shared<oauth2::experimental::oauth2_config>(std::move(config));
     }
@@ -280,10 +277,7 @@
     /// If true, in cases where the request body/stream doesn't support seeking the request data will be buffered.
     /// This can help in situations where an authentication challenge might be expected.
     /// </summary>
-<<<<<<< HEAD
-=======
     /// <param name="buffer_request">True to turn on buffer, false otherwise.</param>
->>>>>>> 2888eeb0
     /// <remarks>Please note there is a performance cost due to copying the request data.</remarks>
     void set_buffer_request(bool buffer_request)
     {
@@ -598,7 +592,6 @@
     uri _base_uri;
 };
 
-} // namespace client
-}} // namespace web::http
+}}} // namespaces
 
 #endif  /* _CASA_HTTP_CLIENT_H */