--- conflicted
+++ resolved
@@ -53,116 +53,6 @@
 namespace details
 {
 
-<<<<<<< HEAD
-=======
-#if !defined(ANDROID) && !defined(__ANDROID__)
-std::once_flag g_c_localeFlag;
-std::unique_ptr<scoped_c_thread_locale::xplat_locale, void(*)(scoped_c_thread_locale::xplat_locale *)> g_c_locale(nullptr, [](scoped_c_thread_locale::xplat_locale *){});
-scoped_c_thread_locale::xplat_locale scoped_c_thread_locale::c_locale()
-{
-    std::call_once(g_c_localeFlag, [&]()
-    {
-        scoped_c_thread_locale::xplat_locale *clocale = new scoped_c_thread_locale::xplat_locale();
-#ifdef _WIN32
-        *clocale = _create_locale(LC_ALL, "C");
-        if (clocale == nullptr || *clocale == nullptr)
-        {
-            throw std::runtime_error("Unable to create 'C' locale.");
-        }
-        auto deleter = [](scoped_c_thread_locale::xplat_locale *clocale)
-        {
-            _free_locale(*clocale);
-            delete clocale;
-        };
-#else
-        *clocale = newlocale(LC_ALL, "C", nullptr);
-        if (clocale == nullptr || *clocale == nullptr)
-        {
-            throw std::runtime_error("Unable to create 'C' locale.");
-        }
-        auto deleter = [](scoped_c_thread_locale::xplat_locale *clocale)
-        {
-            freelocale(*clocale);
-            delete clocale;
-        };
-#endif
-        g_c_locale = std::unique_ptr<scoped_c_thread_locale::xplat_locale, void(*)(scoped_c_thread_locale::xplat_locale *)>(clocale, deleter);
-    });
-    return *g_c_locale;
-}
-#endif
-
-#ifdef _WIN32
-scoped_c_thread_locale::scoped_c_thread_locale()
-    : m_prevLocale(), m_prevThreadSetting(-1)
-{
-    char *prevLocale = setlocale(LC_ALL, nullptr);
-    if (prevLocale == nullptr)
-    {
-        throw std::runtime_error("Unable to retrieve current locale.");
-    }
-
-    if (std::strcmp(prevLocale, "C") != 0)
-    {
-        m_prevLocale = prevLocale;
-        m_prevThreadSetting = _configthreadlocale(_ENABLE_PER_THREAD_LOCALE);
-        if (m_prevThreadSetting == -1)
-        {
-            throw std::runtime_error("Unable to enable per thread locale.");
-        }
-        if (setlocale(LC_ALL, "C") == nullptr)
-        {
-             _configthreadlocale(m_prevThreadSetting);
-             throw std::runtime_error("Unable to set locale");
-        }
-    }
-}
-
-scoped_c_thread_locale::~scoped_c_thread_locale()
-{
-    if (m_prevThreadSetting != -1)
-    {
-        setlocale(LC_ALL, m_prevLocale.c_str());
-        _configthreadlocale(m_prevThreadSetting);
-    }
-}
-#elif (defined(ANDROID) || defined(__ANDROID__))
-scoped_c_thread_locale::scoped_c_thread_locale() {}
-scoped_c_thread_locale::~scoped_c_thread_locale() {}
-#else
-scoped_c_thread_locale::scoped_c_thread_locale()
-    : m_prevLocale(nullptr)
-{
-    char *prevLocale = setlocale(LC_ALL, nullptr);
-    if (prevLocale == nullptr)
-    {
-        throw std::runtime_error("Unable to retrieve current locale.");
-    }
-
-    if (std::strcmp(prevLocale, "C") != 0)
-    {
-        m_prevLocale = uselocale(c_locale());
-        if (m_prevLocale == nullptr)
-        {
-            throw std::runtime_error("Unable to set locale");
-        }
-    }
-}
-
-scoped_c_thread_locale::~scoped_c_thread_locale()
-{
-    if (m_prevLocale != nullptr)
-    {
-        uselocale(m_prevLocale);
-    }
-}
-#endif
-}
-
-namespace details
-{
-
->>>>>>> e8b3509a
 const std::error_category & __cdecl platform_category()
 {
 #ifdef _WIN32
