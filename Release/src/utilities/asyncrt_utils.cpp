/***
* ==++==
*
* Copyright (c) Microsoft Corporation. All rights reserved. 
* Licensed under the Apache License, Version 2.0 (the "License");
* you may not use this file except in compliance with the License.
* You may obtain a copy of the License at
* http://www.apache.org/licenses/LICENSE-2.0
* 
* Unless required by applicable law or agreed to in writing, software
* distributed under the License is distributed on an "AS IS" BASIS,
* WITHOUT WARRANTIES OR CONDITIONS OF ANY KIND, either express or implied.
* See the License for the specific language governing permissions and
* limitations under the License.
*
* ==--==
* =+=+=+=+=+=+=+=+=+=+=+=+=+=+=+=+=+=+=+=+=+=+=+=+=+=+=+=+=+=+=+=+=+=+=+=+=+=+=+=+=+=+=+=+=+=+=+=+=+=+=+=+=+=+=+=+
*
* asyncrt_utils.cpp - Utilities
*
* For the latest on this and related APIs, please see http://casablanca.codeplex.com.
*
* =-=-=-=-=-=-=-=-=-=-=-=-=-=-=-=-=-=-=-=-=-=-=-=-=-=-=-=-=-=-=-=-=-=-=-=-=-=-=-=-=-=-=-=-=-=-=-=-=-=-=-=-=-=-=-=-
****/

#include "stdafx.h"

#if defined(__cplusplus_winrt)
using namespace Platform;
using namespace Windows::Storage::Streams;
#endif // #if !defined(__cplusplus_winrt)

#if defined(_MS_WINDOWS)
#include <regex>
#else
#include <boost/date_time/posix_time/posix_time.hpp>
#include <boost/date_time/posix_time/posix_time_io.hpp>
#ifdef __APPLE__
// GCC 4.8 does not support regex, use boost. TODO: switch to std::regex in GCC 4.9
// Clang already supports std::regex
#include <boost/regex.hpp>
#endif
using namespace boost::locale::conv;
#endif

#ifdef __APPLE__
#include <CoreFoundation/CoreFoundation.h>
#include <regex>
#endif

using namespace web;
using namespace utility;
using namespace utility::conversions;

namespace utility
{

#pragma region error categories

namespace details
{

const std::error_category & __cdecl platform_category()
{
#ifdef _MS_WINDOWS
    return windows_category();
#else
    return linux_category();
#endif
}

#ifdef _MS_WINDOWS

const std::error_category & __cdecl windows_category()
{
    static details::windows_category_impl instance;
    return instance;
}

std::string windows_category_impl::message(int errorCode) const
{
    const size_t buffer_size = 4096;
    DWORD dwFlags = FORMAT_MESSAGE_FROM_SYSTEM;
    LPCVOID lpSource = NULL;

#if !defined(__cplusplus_winrt)
    if (errorCode >= 12000)
    {
        dwFlags = FORMAT_MESSAGE_FROM_HMODULE;
        lpSource = GetModuleHandleA("winhttp.dll"); // this handle DOES NOT need to be freed
    }
#endif

    std::wstring buffer;
    buffer.resize(buffer_size);
    unsigned long result;

    result = ::FormatMessageW(
        dwFlags,
        lpSource,
        errorCode,
        0,
        &buffer[0],
        buffer_size,
        NULL);

    if (result == 0)
    {
        std::ostringstream os;
        os << "Unable to get an error message for error code: " << errorCode << ".";
        return os.str();
    }

    return utility::conversions::to_utf8string(buffer);
}

std::error_condition windows_category_impl::default_error_condition(int errorCode) const
{
    // First see if the STL implementation can handle the mapping for common cases.
    const std::error_condition errCondition = std::system_category().default_error_condition(errorCode);
    const std::string errConditionMsg = errCondition.message();
    if(_stricmp(errConditionMsg.c_str(), "unknown error") != 0)
    {
        return errCondition;
    }

    switch(errorCode)  
    {  
#ifndef __cplusplus_winrt
    case ERROR_WINHTTP_TIMEOUT:
        return std::errc::timed_out;
    case ERROR_WINHTTP_CANNOT_CONNECT:
        return std::errc::host_unreachable;
    case ERROR_WINHTTP_CONNECTION_ERROR:
        return std::errc::connection_aborted;
#endif
    case INET_E_RESOURCE_NOT_FOUND:
    case INET_E_CANNOT_CONNECT:
        return std::errc::host_unreachable;
    case INET_E_CONNECTION_TIMEOUT:
        return std::errc::timed_out;
    case INET_E_DOWNLOAD_FAILURE:
        return std::errc::connection_aborted;
    default:    
        break;
    }

    return std::error_condition(errorCode, *this);
}

#else

const std::error_category & __cdecl linux_category()
{
    // On Linux we are using boost error codes which have the exact same
    // mapping and are equivalent with std::generic_category error codes.
    return std::generic_category();
}

#endif

}

#pragma endregion

#pragma region conversions

utf16string __cdecl conversions::utf8_to_utf16(const std::string &s)
{
#ifdef _MS_WINDOWS
    // first find the size
    int size = ::MultiByteToWideChar(
        CP_UTF8, // convert to utf-8
        MB_ERR_INVALID_CHARS, // fail if any characters can't be translated
        s.c_str(),
        -1, // signals null terminated input
        nullptr, 0); // must be null for utf8

    if (size == 0)
    {
        throw utility::details::create_system_error(GetLastError());
    }
        
    // this length includes the terminating null
    std::unique_ptr<wchar_t[]> buffer(new wchar_t[size]);

    // now call again to format the string
    int result = ::MultiByteToWideChar(
        CP_UTF8, // convert to utf-8
        MB_ERR_INVALID_CHARS, // fail if any characters can't be translated
        s.c_str(),
        -1, // signals null terminated input
        buffer.get(), size); // must be null for utf8
        
    if (result == size)
    {
        // success!
        return utf16string(buffer.get(), buffer.get() + size - 1);
    }
    else
    {
        throw utility::details::create_system_error(GetLastError());
    }
#else
    return utf_to_utf<utf16char>(s, stop);
#endif
}

std::string __cdecl conversions::utf16_to_utf8(const utf16string &w)
{
#ifdef _MS_WINDOWS
    // first find the size
#if _WIN32_WINNT >= _WIN32_WINNT_VISTA
    int size = ::WideCharToMultiByte(
        CP_UTF8, // convert to utf-8
        WC_ERR_INVALID_CHARS, // fail if any characters can't be translated
        w.c_str(),
        -1, // signals null terminated input
        nullptr, 0, // find the size required
        nullptr, nullptr); // must be null for utf8  
#else
    int size = ::WideCharToMultiByte(
        CP_UTF8, // convert to utf-8
        0, // ERROR_INVALID_FLAGS is not supported in XP, set this dwFlags to 0
        w.c_str(),
        -1, // signals null terminated input
        nullptr, 0, // find the size required
        nullptr, nullptr); // must be null for utf8  
#endif // _WIN32_WINNT >= _WIN32_WINNT_VISTA

    if (size == 0)
    {
        throw utility::details::create_system_error(GetLastError());
    }
        
    // this length includes the terminating null
    std::unique_ptr<char[]> buffer(new char[size]);

    // now call again to format the string
#if _WIN32_WINNT >= _WIN32_WINNT_VISTA
    int result = ::WideCharToMultiByte(
        CP_UTF8, // convert to utf-8
        WC_ERR_INVALID_CHARS, // fail if any characters can't be translated
        w.c_str(),
        -1, // signals null terminated input
        buffer.get(), size,
        nullptr, nullptr); // must be null for utf8 
#else
    int result = ::WideCharToMultiByte(
        CP_UTF8, // convert to utf-8
        0, // ERROR_INVALID_FLAGS is not supported in XP, set this dwFlags to 0
        w.c_str(),
        -1, // signals null terminated input
        buffer.get(), size,
        nullptr, nullptr); // must be null for utf8 
#endif // _WIN32_WINNT >= _WIN32_WINNT_VISTA

        
    if (result == size)
    {
        // success!
        return std::string(buffer.get(), buffer.get() + size - 1);
    }
    else
    {
        throw utility::details::create_system_error(GetLastError());
    }
#else
    return utf_to_utf<char>(w, stop);
#endif
}

utf16string __cdecl conversions::usascii_to_utf16(const std::string &s)
{
#ifdef _MS_WINDOWS
    int size = ::MultiByteToWideChar(
        20127, // convert from us-ascii
        MB_ERR_INVALID_CHARS, // fail if any characters can't be translated
        s.c_str(),
        -1, // signals null terminated input
        nullptr, 0); // must be null for utf8

    if (size == 0)
    {
        throw utility::details::create_system_error(GetLastError());
    }

    // this length includes the terminating null
    std::unique_ptr<wchar_t[]> buffer(new wchar_t[size]);

    // now call again to format the string
    int result = ::MultiByteToWideChar(
        20127, // convert from us-ascii
        MB_ERR_INVALID_CHARS, // fail if any characters can't be translated
        s.c_str(),
        -1, // signals null terminated input
        buffer.get(), size); // must be null for utf8

    if (result == size)
    {
        // success!
        return utf16string(buffer.get(), buffer.get() + size - 1);
    }
    else
    {
        throw utility::details::create_system_error(GetLastError());
    }
#elif defined(__APPLE__)

    CFStringRef str = CFStringCreateWithCStringNoCopy(
        nullptr,
        s.c_str(),
        kCFStringEncodingASCII,
        kCFAllocatorNull);
    
    if ( str == nullptr )
        throw utility::details::create_system_error(0);
    
    size_t size = CFStringGetLength(str);
    
    // this length includes the terminating null
    std::unique_ptr<utf16char[]> buffer(new utf16char[size]);
    
    CFStringGetCharacters(str, CFRangeMake(0, size), (UniChar*)buffer.get());
    
    return utf16string(buffer.get(), buffer.get() + size);
#else
    return utf_to_utf<utf16char>(to_utf<char>(s, "ascii", stop));
#endif
}

utf16string __cdecl conversions::latin1_to_utf16(const std::string &s)
{
#ifdef _MS_WINDOWS
    int size = ::MultiByteToWideChar(
        28591, // convert from Latin1
        MB_ERR_INVALID_CHARS, // fail if any characters can't be translated
        s.c_str(),
        -1, // signals null terminated input
        nullptr, 0); // must be null for utf8

    if (size == 0)
    {
        throw utility::details::create_system_error(GetLastError());
    }

    // this length includes the terminating null
    std::unique_ptr<wchar_t[]> buffer(new wchar_t[size]);

    // now call again to format the string
    int result = ::MultiByteToWideChar(
        28591, // convert from Latin1
        MB_ERR_INVALID_CHARS, // fail if any characters can't be translated
        s.c_str(),
        -1, // signals null terminated input
        buffer.get(), size); // must be null for utf8

    if (result == size)
    {
        // success!
        return std::wstring(buffer.get(), buffer.get() + size - 1);
    }
    else
    {
        throw utility::details::create_system_error(GetLastError());
    }
#elif defined(__APPLE__)
    CFStringRef str = CFStringCreateWithCStringNoCopy(
        nullptr,
        s.c_str(),
        kCFStringEncodingWindowsLatin1,
        kCFAllocatorNull);
    
    if ( str == nullptr )
        throw utility::details::create_system_error(0);
    
    size_t size = CFStringGetLength(str);
    
    // this length includes the terminating null
    std::unique_ptr<utf16char[]> buffer(new utf16char[size]);
    
    CFStringGetCharacters(str, CFRangeMake(0, size), (UniChar*)buffer.get());
    
    return utf16string(buffer.get(), buffer.get() + size);
#else
    return utf_to_utf<utf16char>(to_utf<char>(s, "Latin1", stop));
#endif
}

utf16string __cdecl conversions::default_code_page_to_utf16(const std::string &s)
{
#ifdef _MS_WINDOWS
    // First have to convert to UTF-16.
    int size = ::MultiByteToWideChar(
        CP_ACP, // convert from Windows system default
        MB_ERR_INVALID_CHARS, // fail if any characters can't be translated
        s.c_str(),
        -1, // signals null terminated input
        nullptr, 0); // must be null for utf8

    if (size == 0)
    {
        throw utility::details::create_system_error(GetLastError());
    }

    // this length includes the terminating null
    std::unique_ptr<wchar_t[]> buffer(new wchar_t[size]);

    // now call again to format the string
    int result = ::MultiByteToWideChar(
        CP_ACP, // convert from Windows system default
        MB_ERR_INVALID_CHARS, // fail if any characters can't be translated
        s.c_str(),
        -1, // signals null terminated input
        buffer.get(), size); // must be null for utf8
    if(result == size)
    {
        return std::wstring(buffer.get(), buffer.get() + size - 1);
    }
    else
    {
        throw utility::details::create_system_error(GetLastError());
    }
#elif defined(__APPLE__)
    CFStringRef str = CFStringCreateWithCStringNoCopy(
        nullptr,
        s.c_str(),
        kCFStringEncodingMacRoman,
        kCFAllocatorNull);
    
    if ( str == nullptr )
        throw utility::details::create_system_error(0);
    
    size_t size = CFStringGetLength(str);
    
    // this length includes the terminating null
    std::unique_ptr<utf16char[]> buffer(new utf16char[size]);
    
    CFStringGetCharacters(str, CFRangeMake(0, size), (UniChar*)buffer.get());
    
    return utf16string(buffer.get(), buffer.get() + size);
#else // LINUX
    return utf_to_utf<utf16char>(to_utf<char>(s, std::locale(""), stop));
#endif
}

utility::string_t __cdecl conversions::to_string_t(const std::string &s)
{
#ifdef _UTF16_STRINGS
    return utf8_to_utf16(s);
#else
    return s;
#endif
}

utility::string_t __cdecl conversions::to_string_t(const utf16string &s)
{
#ifdef _UTF16_STRINGS
    return s;
#else
    return conversions::utf16_to_utf8(s);
#endif
}

std::string __cdecl conversions::to_utf8string(const std::string &value) { return value; }

std::string __cdecl conversions::to_utf8string(const utf16string &value) { return utf16_to_utf8(value); }

utf16string __cdecl conversions::to_utf16string(const std::string &value) { return utf8_to_utf16(value); }

utf16string __cdecl conversions::to_utf16string(const utf16string &value) { return value; }


#pragma endregion

#pragma region datetime

#ifndef WIN32
datetime datetime::timeval_to_datetime(struct timeval time)
{
    const uint64_t epoch_offset = 11644473600LL; // diff between windows and unix epochs (seconds)
    uint64_t result = epoch_offset + time.tv_sec;
    result *= _secondTicks; // convert to 10e-7
    result += time.tv_usec; //add microseconds (in 10e-7)
    return datetime(result);
}
#endif

/// <summary>
/// Returns the current UTC date and time.
/// </summary>
datetime __cdecl datetime::utc_now()
{
#ifdef _MS_WINDOWS
    ULARGE_INTEGER largeInt;
    FILETIME fileTime;
    GetSystemTimeAsFileTime(&fileTime);

    largeInt.LowPart = fileTime.dwLowDateTime;
    largeInt.HighPart = fileTime.dwHighDateTime;

    return datetime(largeInt.QuadPart);    
#else //LINUX
    struct timeval time;
    gettimeofday(&time, nullptr);
    return timeval_to_datetime(time);
#endif
}

/// <summary>
/// Returns a string representation of the datetime. The string is formatted based on RFC 1123 or ISO 8601
/// </summary>
utility::string_t datetime::to_string(date_format format) const
{
#ifdef _MS_WINDOWS
    int status;

    ULARGE_INTEGER largeInt;
    largeInt.QuadPart = m_interval;

    FILETIME ft;
    ft.dwHighDateTime = largeInt.HighPart;
    ft.dwLowDateTime = largeInt.LowPart;

    SYSTEMTIME systemTime;
    if (!FileTimeToSystemTime((const FILETIME *)&ft, &systemTime))
    {
        throw utility::details::create_system_error(GetLastError());
    }

    std::wostringstream outStream;

    if ( format == RFC_1123 )
    {
#if _WIN32_WINNT < _WIN32_WINNT_VISTA 
        TCHAR dateStr[18] = {0};
        status = GetDateFormat(LOCALE_INVARIANT, 0, &systemTime, __TEXT("ddd',' dd MMM yyyy"), dateStr, sizeof(dateStr) / sizeof(TCHAR));
#else
        wchar_t dateStr[18] = {0};
        status = GetDateFormatEx(LOCALE_NAME_INVARIANT, 0, &systemTime, L"ddd',' dd MMM yyyy", dateStr, sizeof(dateStr) / sizeof(wchar_t), NULL);
#endif // _WIN32_WINNT < _WIN32_WINNT_VISTA 
        if (status == 0)
        {
            throw utility::details::create_system_error(GetLastError());
        }

#if _WIN32_WINNT < _WIN32_WINNT_VISTA 
        TCHAR timeStr[10] = {0};
        status = GetTimeFormat(LOCALE_INVARIANT, TIME_NOTIMEMARKER | TIME_FORCE24HOURFORMAT, &systemTime, "HH':'mm':'ss", timeStr, sizeof(timeStr) / sizeof(TCHAR));
#else
        wchar_t timeStr[10] = {0};
        status = GetTimeFormatEx(LOCALE_NAME_INVARIANT, TIME_NOTIMEMARKER | TIME_FORCE24HOURFORMAT, &systemTime, L"HH':'mm':'ss", timeStr, sizeof(timeStr) / sizeof(wchar_t));
#endif // _WIN32_WINNT < _WIN32_WINNT_VISTA 
        if (status == 0)
        {
            throw utility::details::create_system_error(GetLastError());
        }

        outStream << dateStr << " " << timeStr << " " << "GMT";
    }
    else if ( format == ISO_8601 )
    {
        const size_t buffSize = 64;
#if _WIN32_WINNT < _WIN32_WINNT_VISTA 
        TCHAR dateStr[buffSize] = {0};
        status = GetDateFormat(LOCALE_INVARIANT, 0, &systemTime, "yyyy-MM-dd", dateStr, buffSize);
#else
        wchar_t dateStr[buffSize] = {0};
        status = GetDateFormatEx(LOCALE_NAME_INVARIANT, 0, &systemTime, L"yyyy-MM-dd", dateStr, buffSize, NULL);
#endif // _WIN32_WINNT < _WIN32_WINNT_VISTA 
        if (status == 0)
        {
            throw utility::details::create_system_error(GetLastError());
        }

#if _WIN32_WINNT < _WIN32_WINNT_VISTA 
        TCHAR timeStr[buffSize] = {0};
        status = GetTimeFormat(LOCALE_INVARIANT, TIME_NOTIMEMARKER | TIME_FORCE24HOURFORMAT, &systemTime, "HH':'mm':'ss", timeStr, buffSize);
#else
        wchar_t timeStr[buffSize] = {0};
        status = GetTimeFormatEx(LOCALE_NAME_INVARIANT, TIME_NOTIMEMARKER | TIME_FORCE24HOURFORMAT, &systemTime, L"HH':'mm':'ss", timeStr, buffSize);
#endif // _WIN32_WINNT < _WIN32_WINNT_VISTA 
        if (status == 0)
        {
            throw utility::details::create_system_error(GetLastError());
        }

        outStream << dateStr << "T" << timeStr;
        uint64_t frac_sec = largeInt.QuadPart % _secondTicks;
        if (frac_sec > 0)
        {
            // Append fractional second, which is a 7-digit value with no trailing zeros
            // This way, '1200' becomes '00012'
            char buf[9] = { 0 };
            sprintf_s(buf, sizeof(buf), ".%07d", frac_sec);
            // trim trailing zeros
            for (int i = 7; buf[i] == '0'; i--) buf[i] = '\0';
            outStream << buf;
        }
        outStream << "Z";
    }

    return outStream.str();
#else //LINUX
    uint64_t input = m_interval; 
    uint64_t frac_sec = input % _secondTicks;
    input /= _secondTicks; // convert to seconds
    time_t time = (time_t)input - (time_t)11644473600LL;// diff between windows and unix epochs (seconds)

    struct tm datetime;
    gmtime_r(&time, &datetime);

    const int max_dt_length = 64;
    char output[max_dt_length+1] = {0};
    
    if (format != RFC_1123 && frac_sec > 0)
    {
        // Append fractional second, which is a 7-digit value with no trailing zeros
        // This way, '1200' becomes '00012'
        char buf[9] = { 0 };
        snprintf(buf, sizeof(buf), ".%07ld", (long int)frac_sec);
        // trim trailing zeros
        for (int i = 7; buf[i] == '0'; i--) buf[i] = '\0';
        // format the datetime into a separate buffer
        char datetime_str[max_dt_length+1] = {0};
        strftime(datetime_str, sizeof(datetime_str), "%Y-%m-%dT%H:%M:%S", &datetime);
        // now print this buffer into the output buffer
        snprintf(output, sizeof(output), "%s%sZ", datetime_str, buf);
    }
    else
    {
        strftime(output, sizeof(output), 
            format == RFC_1123 ? "%a, %d %b %Y %H:%M:%S GMT" : "%Y-%m-%dT%H:%M:%SZ",
            &datetime);
    }

    return std::string(output);
#endif
}

#ifdef _MS_WINDOWS
bool __cdecl datetime::system_type_to_datetime(void* pvsysTime, uint64_t seconds, datetime * pdt)
{
    SYSTEMTIME* psysTime = (SYSTEMTIME*)pvsysTime;
    FILETIME fileTime;

    if (SystemTimeToFileTime(psysTime, &fileTime))
    {
        ULARGE_INTEGER largeInt;
        largeInt.LowPart = fileTime.dwLowDateTime;
        largeInt.HighPart = fileTime.dwHighDateTime;

        // Add hundredths of nanoseconds
        largeInt.QuadPart += seconds;

        *pdt = datetime(largeInt.QuadPart);
        return true;
    }
    return false;
}
#endif

// Take a string that represents a fractional second and return the number of ticks
// This is equivalent to doing atof on the string and multiplying by 10000000,
// but does not lose precision
uint64_t timeticks_from_second(const utility::string_t& str)
{
    _ASSERTE(str.size()>1);
    _ASSERTE(str[0]==U('.'));
    uint64_t ufrac_second = 0;
    for(int i=1; i<=7; ++i)
    {
        ufrac_second *= 10;
        auto add = i < (int)str.size() ? str[i] - U('0') : 0;
        ufrac_second += add;
    }
    return ufrac_second;
}

/// <summary>
/// Returns a string representation of the datetime. The string is formatted based on RFC 1123 or ISO 8601
/// </summary>
datetime __cdecl datetime::from_string(const utility::string_t& dateString, date_format format)
{
    // avoid floating point math to preserve precision
    uint64_t ufrac_second = 0;

#ifdef _MS_WINDOWS
    datetime result;
    if ( format == RFC_1123 )
    {
        SYSTEMTIME sysTime = {0};
    
        std::wstring month(3, L'\0');
        std::wstring unused(3, L'\0');

        const wchar_t * formatString = L"%3c, %2d %3c %4d %2d:%2d:%2d %3c";
        auto n = swscanf_s(dateString.c_str(), formatString, 
            unused.data(), unused.size(), 
            &sysTime.wDay, 
            month.data(), month.size(), 
            &sysTime.wYear,  
            &sysTime.wHour, 
            &sysTime.wMinute, 
            &sysTime.wSecond, 
            unused.data(), unused.size());
    
        if (n == 8)
        {
            std::wstring monthnames[12] = {L"Jan", L"Feb", L"Mar", L"Apr", L"May", L"Jun", L"Jul", L"Aug", L"Sep", L"Oct", L"Nov", L"Dec"};
            auto loc = std::find_if(monthnames, monthnames+12, [&month](const std::wstring& m) { return m == month;});

            if (loc != monthnames+12)
            {
                sysTime.wMonth = (short) ((loc - monthnames) + 1);
                if (system_type_to_datetime(&sysTime, ufrac_second, &result))
                {
                    return result;
                }
            }
        }
    }
    else if ( format == ISO_8601 )
    {
        // Unlike FILETIME, SYSTEMTIME does not have enough precision to hold seconds in 100 nanosecond
        // increments. Therefore, start with seconds and milliseconds set to 0, then add them separately

        // Try to extract the fractional second from the timestamp
        std::wregex r_frac_second(L"(.+)(\\.\\d+)(Z$)");
        std::wsmatch m;

        std::wstring input(dateString);
        if (std::regex_search(dateString, m, r_frac_second))
        {
            auto frac = m[2].str(); // this is the fractional second
            ufrac_second = timeticks_from_second(frac);
            input = m[1].str() + m[3].str();
        }

        {
            SYSTEMTIME sysTime = { 0 };
            const wchar_t * formatString = L"%4d-%2d-%2dT%2d:%2d:%2dZ";
            auto n = swscanf_s(input.c_str(), formatString,
                &sysTime.wYear,  
                &sysTime.wMonth,  
                &sysTime.wDay, 
                &sysTime.wHour, 
                &sysTime.wMinute, 
                &sysTime.wSecond);

            if (n == 3 || n == 6)
            {
                if (system_type_to_datetime(&sysTime, ufrac_second, &result))
                {
                    return result;
                }
            }
        }
        {
            SYSTEMTIME sysTime = {0};
            DWORD date = 0;

            const wchar_t * formatString = L"%8dT%2d:%2d:%2dZ";
            auto n = swscanf_s(input.c_str(), formatString,
                &date, 
                &sysTime.wHour, 
                &sysTime.wMinute, 
                &sysTime.wSecond);

            if (n == 1 || n == 4)
            {
                sysTime.wDay = date % 100;
                date /= 100;
                sysTime.wMonth = date % 100;
                date /= 100;
                sysTime.wYear = (WORD)date;

                if (system_type_to_datetime(&sysTime, ufrac_second, &result))
                {
                    return result;
                }
            }
        }
        {
            SYSTEMTIME sysTime = {0};
            GetSystemTime(&sysTime);    // Fill date portion with today's information
            sysTime.wSecond = 0;
            sysTime.wMilliseconds = 0;
    
            const wchar_t * formatString = L"%2d:%2d:%2dZ";
            auto n = swscanf_s(input.c_str(), formatString,
                &sysTime.wHour, 
                &sysTime.wMinute, 
                &sysTime.wSecond);

            if (n == 3)
            {
                if (system_type_to_datetime(&sysTime, ufrac_second, &result))
                {
                    return result;
                }
            }
        }
    }

    return datetime();
#else
    std::string input(dateString);

    struct tm output = tm();

    if ( format == RFC_1123 )
    {
        strptime(input.data(), "%a, %d %b %Y %H:%M:%S GMT", &output);
    } 
    else
    {
#ifdef __APPLE__
        // Try to extract the fractional second from the timestamp
        std::regex r_frac_second("(.+)(\\.\\d+)(Z$)");
        std::smatch m;
        if(std::regex_search(input,m,r_frac_second))
        {
            auto frac = m[2].str(); // this is the fractional second
            ufrac_second = timeticks_from_second(frac);
            input = m[1].str() + m[3].str();
        }
#else
        std::regex r_frac_second2("(.+)(\\.\\d+)(Z$)");
        // Try to extract the fractional second from the timestamp
        boost::regex r_frac_second("(.+)(\\.\\d+)(Z$)");
        boost::smatch m;
        if(boost::regex_search(input,m,r_frac_second))
        {
            auto frac = m[2].str(); // this is the fractional second
            ufrac_second = timeticks_from_second(frac);
            input = m[1].str() + m[3].str();
        }
<<<<<<< HEAD
#endif
        
=======

>>>>>>> 5534f255
        auto result = strptime(input.data(), "%Y-%m-%dT%H:%M:%SZ", &output);
       
        if ( result == nullptr )
        {
            result = strptime(input.data(), "%Y%m%dT%H:%M:%SZ", &output);
        }
        if ( result == nullptr )
        {
            // Fill the date portion with the epoch,
            // strptime will do the rest
            memset(&output, 0, sizeof(struct tm));
            output.tm_year = 70;
            output.tm_mon = 1;
            output.tm_mday = 1;
            result = strptime(input.data(), "%H:%M:%SZ", &output);
        }
        if ( result == nullptr )
        {
            result = strptime(input.data(), "%Y-%m-%d", &output);
        }
        if ( result == nullptr )
        {
            result = strptime(input.data(), "%Y%m%d", &output);
        }
        if ( result == nullptr )
        {
            return datetime();
        }
    } 

    time_t time = timegm(&output);

    struct timeval tv = timeval();
    tv.tv_sec = time;
    tv.tv_usec = (unsigned int)ufrac_second;
    return timeval_to_datetime(tv);
#endif
}
#pragma endregion

#pragma region "timespan"

/// <summary>
/// Converts a timespan/interval in seconds to xml duration string as specified by
/// http://www.w3.org/TR/xmlschema-2/#duration
/// </summary>
utility::string_t __cdecl timespan::seconds_to_xml_duration(utility::seconds durationSecs)
{
    auto numSecs = durationSecs.count();

    // Find the number of minutes
    auto numMins =  numSecs / 60;
    if (numMins > 0)
    {
        numSecs = numSecs % 60;
    }

    // Hours
    auto numHours = numMins / 60;
    if (numHours > 0)
    {
        numMins = numMins % 60;
    }

    // Days
    auto numDays = numHours / 24;
    if (numDays > 0)
    {
        numHours = numHours % 24;
    }

    // The format is:
    // PdaysDThoursHminutesMsecondsS
    utility::ostringstream_t oss;

    oss << _XPLATSTR("P");
    if (numDays > 0)
    {
        oss << numDays << _XPLATSTR("D");
    }
    
    oss << _XPLATSTR("T");

    if (numHours > 0)
    {
        oss << numHours << _XPLATSTR("H");
    }

    if (numMins > 0)
    {
        oss << numMins << _XPLATSTR("M");
    }

    if (numSecs > 0)
    {
        oss << numSecs << _XPLATSTR("S");
    }

    return oss.str();
}

static bool is_digit(utility::char_t c) { return c >= _XPLATSTR('0') && c <= _XPLATSTR('9'); }

/// <summary>
/// Converts an xml duration to timespan/interval in seconds
/// http://www.w3.org/TR/xmlschema-2/#duration
/// </summary>
utility::seconds __cdecl timespan::xml_duration_to_seconds(utility::string_t timespanString)
{
    // The format is:
    // PnDTnHnMnS
    // if n == 0 then the field could be omitted
    // The final S could be omitted

    int64_t numSecs = 0;

    utility::istringstream_t is(timespanString);
    auto eof = std::char_traits<utility::char_t>::eof();

    std::basic_istream<utility::char_t>::int_type c;
    c = is.get(); // P

    while (c != eof)
    {
        int val = 0;
        c = is.get();

        while (is_digit((utility::char_t)c))
        {
            val = val * 10 + (c - L'0');
            c = is.get();

            if (c == '.')
            {
                // decimal point is not handled
                do { c = is.get(); } while(is_digit((utility::char_t)c));
            }
        }

        if (c == L'D') numSecs += val * 24 * 3600; // days
        if (c == L'H') numSecs += val * 3600; // Hours
        if (c == L'M') numSecs += val * 60; // Minutes
        if (c == L'S' || c == eof)
        {
            numSecs += val; // seconds
            break;
        }
    }

    return utility::seconds(numSecs);
}

#pragma endregion

}<|MERGE_RESOLUTION|>--- conflicted
+++ resolved
@@ -35,7 +35,7 @@
 #else
 #include <boost/date_time/posix_time/posix_time.hpp>
 #include <boost/date_time/posix_time/posix_time_io.hpp>
-#ifdef __APPLE__
+#ifndef __APPLE__
 // GCC 4.8 does not support regex, use boost. TODO: switch to std::regex in GCC 4.9
 // Clang already supports std::regex
 #include <boost/regex.hpp>
@@ -836,12 +836,7 @@
             ufrac_second = timeticks_from_second(frac);
             input = m[1].str() + m[3].str();
         }
-<<<<<<< HEAD
-#endif
-        
-=======
-
->>>>>>> 5534f255
+
         auto result = strptime(input.data(), "%Y-%m-%dT%H:%M:%SZ", &output);
        
         if ( result == nullptr )
