/***
* Copyright (C) Microsoft. All rights reserved.
* Licensed under the MIT license. See LICENSE.txt file in the project root for full license information.
*
* =+=+=+=+=+=+=+=+=+=+=+=+=+=+=+=+=+=+=+=+=+=+=+=+=+=+=+=+=+=+=+=+=+=+=+=+=+=+=+=+=+=+=+=+=+=+=+=+=+=+=+=+=+=+=+=+
*
* HTTP Library: HTTP listener (server-side) APIs

* This file contains a cross platform implementation based on Boost.ASIO.
*
* For the latest on this and related APIs, please see: https://github.com/Microsoft/cpprestsdk
*
* =-=-=-=-=-=-=-=-=-=-=-=-=-=-=-=-=-=-=-=-=-=-=-=-=-=-=-=-=-=-=-=-=-=-=-=-=-=-=-=-=-=-=-=-=-=-=-=-=-=-=-=-=-=-=-=-
*/
#include "stdafx.h"
#include <boost/algorithm/string/find.hpp>
#include <boost/algorithm/string/predicate.hpp>
#include <boost/asio/read_until.hpp>

#if defined(__clang__)
#pragma clang diagnostic push
#pragma clang diagnostic ignored "-Wconversion"
#pragma clang diagnostic ignored "-Winfinite-recursion"
#endif
#include <boost/asio.hpp>
#include <boost/asio/ssl.hpp>
#if defined(__clang__)
#pragma clang diagnostic pop
#endif

#include "cpprest/asyncrt_utils.h"
#include "pplx/threadpool.h"
#include "../common/internal_http_helpers.h"
#include "http_server_impl.h"

#ifdef __ANDROID__
using utility::conversions::details::to_string;
#else
using std::to_string;
#endif

using namespace boost::asio;
using namespace boost::asio::ip;

#define CRLF std::string("\r\n")
#define CRLFCRLF std::string("\r\n\r\n")

namespace listener = web::http::experimental::listener;
namespace chunked_encoding = web::http::details::chunked_encoding;

using web::uri;
using web::http::http_request;
using web::http::http_response;
using web::http::methods;
using web::http::status_codes;
using web::http::header_names;
using web::http::http_exception;
using web::http::experimental::listener::details::http_listener_impl;
using web::http::experimental::listener::http_listener_config;

using utility::details::make_unique;

namespace
{
    class hostport_listener;
    class http_linux_server;
    class asio_server_connection;
}

namespace
{
    struct iequal_to
    {
        bool operator()(const std::string& left, const std::string& right) const
        {
            return boost::ilexicographical_compare(left, right);
        }
    };

    class http_linux_server : public web::http::experimental::details::http_server
    {
    private:
        friend class asio_server_connection;

        pplx::extensibility::reader_writer_lock_t m_listeners_lock;
        std::map<std::string, std::unique_ptr<hostport_listener>, iequal_to> m_listeners;
        std::unordered_map<http_listener_impl *, std::unique_ptr<pplx::extensibility::reader_writer_lock_t>> m_registered_listeners;
        bool m_started;

    public:
        http_linux_server()
            : m_listeners_lock()
            , m_listeners()
            , m_started(false)
        {}

        ~http_linux_server()
        {
            stop();
        }

        virtual pplx::task<void> start();
        virtual pplx::task<void> stop();

        virtual pplx::task<void> register_listener(http_listener_impl* listener);
        virtual pplx::task<void> unregister_listener(http_listener_impl* listener);

        pplx::task<void> respond(http_response response);
    };

    struct linux_request_context : web::http::details::_http_server_context
    {
        linux_request_context() {}

        pplx::task_completion_event<void> m_response_completed;

    private:
        linux_request_context(const linux_request_context&) = delete;
        linux_request_context& operator=(const linux_request_context&) = delete;
    };

    class hostport_listener
    {
    private:
        std::unique_ptr<boost::asio::ip::tcp::acceptor> m_acceptor;
        std::map<std::string, http_listener_impl* > m_listeners;
        pplx::extensibility::reader_writer_lock_t m_listeners_lock;

        std::mutex m_connections_lock;
        pplx::extensibility::event_t m_all_connections_complete;
        std::set<asio_server_connection*> m_connections;

        http_linux_server* m_p_server;

        std::string m_host;
        std::string m_port;

        bool m_is_https;
        const std::function<void(boost::asio::ssl::context&)>& m_ssl_context_callback;

    public:
        hostport_listener(http_linux_server* server, const std::string& hostport, bool is_https, const http_listener_config& config)
            : m_acceptor()
            , m_listeners()
            , m_listeners_lock()
            , m_connections_lock()
            , m_connections()
            , m_p_server(server)
            , m_is_https(is_https)
            , m_ssl_context_callback(config.get_ssl_context_callback())
        {
            m_all_connections_complete.set();

            std::istringstream hostport_in(hostport);
            hostport_in.imbue(std::locale::classic());

            std::getline(hostport_in, m_host, ':');
            std::getline(hostport_in, m_port);
        }

        ~hostport_listener()
        {
            stop();
        }

        void start();
        void stop();

        void add_listener(const std::string& path, http_listener_impl* listener);
        void remove_listener(const std::string& path, http_listener_impl* listener);

        void internal_erase_connection(asio_server_connection*);

        http_listener_impl* find_listener(uri const& u)
        {
            auto path_segments = uri::split_path(uri::decode(u.path()));
            for (auto i = static_cast<long>(path_segments.size()); i >= 0; --i)
            {
                std::string path = "";
                for (size_t j = 0; j < static_cast<size_t>(i); ++j)
                {
                    path += "/" + utility::conversions::to_utf8string(path_segments[j]);
                }
                path += "/";

                pplx::extensibility::scoped_read_lock_t lock(m_listeners_lock);
                auto it = m_listeners.find(path);
                if (it != m_listeners.end())
                {
                    return it->second;
                }
            }
            return nullptr;
        }

    private:
        void on_accept(boost::asio::ip::tcp::socket* socket, const boost::system::error_code& ec);

    };

}

namespace
{
/// This class replaces the regex "\r\n\r\n|[\x00-\x1F]|[\x80-\xFF]"
// It was added due to issues with regex on Android, however since
// regex was rather overkill for such a simple parse it makes sense
// to use it on all *nix platforms.
//
// This is used as part of the async_read_until call below; see the
// following for more details:
// http://www.boost.org/doc/libs/1_55_0/doc/html/boost_asio/reference/async_read_until/overload4.html
struct crlfcrlf_nonascii_searcher_t
{
    enum class State
    {
        none = 0,   // ".\r\n\r\n$"
        cr = 1,     // "\r.\n\r\n$"
                    // "  .\r\n\r\n$"
        crlf = 2,   // "\r\n.\r\n$"
                    // "    .\r\n\r\n$"
        crlfcr = 3  // "\r\n\r.\n$"
                    // "    \r.\n\r\n$"
                    // "      .\r\n\r\n$"
    };

    // This function implements the searcher which "consumes" a certain amount of the input
    // and returns whether or not there was a match (see above).

    // From the Boost documentation:
    // "The first member of the return value is an iterator marking one-past-the-end of the
    //  bytes that have been consumed by the match function. This iterator is used to
    //  calculate the begin parameter for any subsequent invocation of the match condition.
    //  The second member of the return value is true if a match has been found, false
    //  otherwise."
    template<typename Iter>
    std::pair<Iter, bool> operator()(const Iter begin, const Iter end) const
    {
        // In the case that we end inside a partially parsed match (like abcd\r\n\r),
        // we need to signal the matcher to give us the partial match back again (\r\n\r).
        // We use the excluded variable to keep track of this sequence point (abcd.\r\n\r
        // in the previous example).
        Iter excluded = begin;
        Iter cur = begin;
        State state = State::none;
        while (cur != end)
        {
            char c = *cur;
            if (c == '\r')
            {
                if (state == State::crlf)
                {
                    state = State::crlfcr;
                }
                else
                {
                    // In the case of State::cr or State::crlfcr, setting the state here
                    // "skips" a none state and therefore fails to move up the excluded
                    // counter.
                    excluded = cur;
                    state = State::cr;
                }
            }
            else if (c == '\n')
            {
                if (state == State::cr)
                {
                    state = State::crlf;
                }
                else if (state == State::crlfcr)
                {
                    ++cur;
                    return std::make_pair(cur, true);
                }
                else
                {
                    state = State::none;
                }
            }
            else if (c <= '\x1F' && c >= '\x00')
            {
                ++cur;
                return std::make_pair(cur, true);
            }
            else if (c <= '\xFF' && c >= '\x80')
            {
                ++cur;
                return std::make_pair(cur, true);
            }
            else
            {
                state = State::none;
            }
            ++cur;
            if (state == State::none)
                excluded = cur;
        }
        return std::make_pair(excluded, false);
    }
} crlfcrlf_nonascii_searcher;

// These structures serve as proof witnesses
struct will_erase_from_parent_t {};
struct will_deref_and_erase_t {};
struct will_deref_t {};

class asio_server_connection
{
private:

    typedef void (asio_server_connection::*ResponseFuncPtr) (const http_response &response, const boost::system::error_code& ec);

    std::unique_ptr<boost::asio::ip::tcp::socket> m_socket;
    boost::asio::streambuf m_request_buf;
    boost::asio::streambuf m_response_buf;
    http_linux_server* m_p_server;
    hostport_listener* m_p_parent;
    http_request m_request;
    size_t m_read, m_write;
    size_t m_read_size, m_write_size;
    bool m_close;
    bool m_chunked;
    std::atomic<int> m_refs; // track how many threads are still referring to this

    using ssl_stream = boost::asio::ssl::stream<boost::asio::ip::tcp::socket&>;

    std::unique_ptr<boost::asio::ssl::context> m_ssl_context;
    std::unique_ptr<ssl_stream> m_ssl_stream;

public:
    asio_server_connection(std::unique_ptr<boost::asio::ip::tcp::socket> socket, http_linux_server* server, hostport_listener* parent)
        : m_socket(std::move(socket))
        , m_request_buf()
        , m_response_buf()
        , m_p_server(server)
        , m_p_parent(parent)
        , m_close(false)
        , m_refs(1)
    {
    }

    will_deref_and_erase_t start(bool is_https, const std::function<void(boost::asio::ssl::context&)>& ssl_context_callback)
    {
        if (is_https)
        {
            m_ssl_context = make_unique<boost::asio::ssl::context>(boost::asio::ssl::context::sslv23);
            if (ssl_context_callback)
            {
                ssl_context_callback(*m_ssl_context);
            }
            m_ssl_stream = make_unique<ssl_stream>(*m_socket, *m_ssl_context);

            m_ssl_stream->async_handshake(boost::asio::ssl::stream_base::server, [this](const boost::system::error_code&)
            {
                (will_deref_and_erase_t)this->start_request_response();
            });
            return will_deref_and_erase_t{};
        }
        else
        {
            return start_request_response();
        }
    }

    void close();

    asio_server_connection(const asio_server_connection&) = delete;
    asio_server_connection& operator=(const asio_server_connection&) = delete;

private:
    ~asio_server_connection() = default;

    will_deref_and_erase_t start_request_response();
    will_deref_and_erase_t handle_http_line(const boost::system::error_code& ec);
    will_deref_and_erase_t handle_headers();
    will_deref_t handle_body(const boost::system::error_code& ec);
    will_deref_t handle_chunked_header(const boost::system::error_code& ec);
    will_deref_t handle_chunked_body(const boost::system::error_code& ec, int toWrite);
    will_deref_and_erase_t dispatch_request_to_listener();
    will_erase_from_parent_t do_response()
    {
        ++m_refs;
        m_request.get_response().then([=](pplx::task<http_response> r_task)
        {
            http_response response;
            try
            {
                response = r_task.get();
            }
            catch (...)
            {
                response = http_response(status_codes::InternalError);
            }

            serialize_headers(response);

            // before sending response, the full incoming message need to be processed.
            return m_request.content_ready().then([=](pplx::task<http_request>)
            {
                (will_deref_and_erase_t)this->async_write(&asio_server_connection::handle_headers_written, response);
            });
        });
        return will_erase_from_parent_t{};
    }
    will_erase_from_parent_t do_bad_response()
    {
        ++m_refs;
        m_request.get_response().then([=](pplx::task<http_response> r_task)
        {
            http_response response;
            try
            {
                response = r_task.get();
            }
            catch (...)
            {
                response = http_response(status_codes::InternalError);
            }

            // before sending response, the full incoming message need to be processed.
            serialize_headers(response);

            (will_deref_and_erase_t)async_write(&asio_server_connection::handle_headers_written, response);
        });
        return will_erase_from_parent_t{};
    }

    will_deref_t async_handle_chunked_header();
    template <typename ReadHandler>
    void async_read_until_buffersize(size_t size, const ReadHandler &handler);
    void serialize_headers(http_response response);
    will_deref_and_erase_t cancel_sending_response_with_error(const http_response &response, const std::exception_ptr &);
    will_deref_and_erase_t handle_headers_written(const http_response &response, const boost::system::error_code& ec);
    will_deref_and_erase_t handle_write_large_response(const http_response &response, const boost::system::error_code& ec);
    will_deref_and_erase_t handle_write_chunked_response(const http_response &response, const boost::system::error_code& ec);
    will_deref_and_erase_t handle_response_written(const http_response &response, const boost::system::error_code& ec);
    will_deref_and_erase_t finish_request_response();

    using WriteFunc = decltype(&asio_server_connection::handle_headers_written);
    will_deref_and_erase_t async_write(WriteFunc response_func_ptr, const http_response &response);

    inline will_deref_t deref()
    {
        if (--m_refs == 0) delete this;
        return will_deref_t{};
    }
};

}

namespace boost
{
namespace asio
{
template <> struct is_match_condition<crlfcrlf_nonascii_searcher_t> : public boost::true_type {};
}}

namespace
{

const size_t ChunkSize = 4 * 1024;

void hostport_listener::internal_erase_connection(asio_server_connection* conn)
{
    std::lock_guard<std::mutex> lock(m_connections_lock);
    m_connections.erase(conn);
    if (m_connections.empty())
    {
        m_all_connections_complete.set();
    }
}

void hostport_listener::start()
{
    // resolve the endpoint address
    auto& service = crossplat::threadpool::shared_instance().service();
    tcp::resolver resolver(service);
    tcp::resolver::query query(m_host, m_port);
    tcp::endpoint endpoint = *resolver.resolve(query);

    m_acceptor.reset(new tcp::acceptor(service, endpoint));
    m_acceptor->set_option(tcp::acceptor::reuse_address(true));

    auto socket = new ip::tcp::socket(service);
    m_acceptor->async_accept(*socket, [this, socket](const boost::system::error_code& ec)
    {
        this->on_accept(socket, ec);
    });
}

void asio_server_connection::close()
{
    m_close = true;
    auto sock = m_socket.get();
    if (sock != nullptr)
    {
        boost::system::error_code ec;
        sock->cancel(ec);
        sock->shutdown(tcp::socket::shutdown_both, ec);
        sock->close(ec);
    }
    m_request._reply_if_not_already(status_codes::InternalError);
}

will_deref_and_erase_t asio_server_connection::start_request_response()
{
    m_read_size = 0;
    m_read = 0;
    m_request_buf.consume(m_request_buf.size()); // clear the buffer

    if (m_ssl_stream)
    {
        boost::asio::async_read_until(*m_ssl_stream, m_request_buf, CRLFCRLF, [this](const boost::system::error_code& ec, std::size_t)
        {
            (will_deref_and_erase_t)this->handle_http_line(ec);
        });
    }
    else
    {
        boost::asio::async_read_until(*m_socket, m_request_buf, crlfcrlf_nonascii_searcher, [this](const boost::system::error_code& ec, std::size_t)
        {
            (will_deref_and_erase_t)this->handle_http_line(ec);
        });
    }
    return will_deref_and_erase_t{};
}

void hostport_listener::on_accept(ip::tcp::socket* socket, const boost::system::error_code& ec)
{
    std::unique_ptr<ip::tcp::socket> usocket(std::move(socket));

    if (!ec)
    {
        auto conn = new asio_server_connection(std::move(usocket), m_p_server, this);

        std::lock_guard<std::mutex> lock(m_connections_lock);
        m_connections.insert(conn);
        conn->start(m_is_https, m_ssl_context_callback);
        if (m_connections.size() == 1)
            m_all_connections_complete.reset();

        if (m_acceptor)
        {
            // spin off another async accept
            auto newSocket = new ip::tcp::socket(crossplat::threadpool::shared_instance().service());
            m_acceptor->async_accept(*newSocket, [this, newSocket](const boost::system::error_code& ec)
            {
                this->on_accept(newSocket, ec);
            });
        }
    }
}

will_deref_and_erase_t asio_server_connection::handle_http_line(const boost::system::error_code& ec)
{
    m_request = http_request::_create_request(make_unique<linux_request_context>());
    if (ec)
    {
        // client closed connection
        if (
            ec == boost::asio::error::eof ||                // peer has performed an orderly shutdown
            ec == boost::asio::error::operation_aborted ||  // this can be removed. ECONNABORTED happens only for accept()
            ec == boost::asio::error::connection_reset ||   // connection reset by peer
            ec == boost::asio::error::timed_out             // connection timed out
        )
        {
            return finish_request_response();
        }
        else
        {
            m_request._reply_if_not_already(status_codes::BadRequest);
            m_close = true;
            (will_erase_from_parent_t)do_bad_response();
            (will_deref_t)deref();
            return will_deref_and_erase_t{};
        }
    }
    else
    {
        // read http status line
        std::istream request_stream(&m_request_buf);
        request_stream.imbue(std::locale::classic());
        std::skipws(request_stream);

        web::http::method http_verb;
#ifndef _UTF16_STRINGS
        request_stream >> http_verb;
#else
        {
            std::string tmp;
            request_stream >> tmp;
            http_verb = utility::conversions::latin1_to_utf16(tmp);
        }
#endif

        if (boost::iequals(http_verb, methods::GET))          http_verb = methods::GET;
        else if (boost::iequals(http_verb, methods::POST))    http_verb = methods::POST;
        else if (boost::iequals(http_verb, methods::PUT))     http_verb = methods::PUT;
        else if (boost::iequals(http_verb, methods::DEL))     http_verb = methods::DEL;
        else if (boost::iequals(http_verb, methods::HEAD))    http_verb = methods::HEAD;
        else if (boost::iequals(http_verb, methods::TRCE))    http_verb = methods::TRCE;
        else if (boost::iequals(http_verb, methods::CONNECT)) http_verb = methods::CONNECT;
        else if (boost::iequals(http_verb, methods::OPTIONS)) http_verb = methods::OPTIONS;

        // Check to see if there is not allowed character on the input
        if (!web::http::details::validate_method(http_verb))
        {
            m_request.reply(status_codes::BadRequest);
            m_close = true;
            (will_erase_from_parent_t)do_bad_response();
            (will_deref_t)deref();
            return will_deref_and_erase_t{};
        }

        m_request.set_method(http_verb);

        std::string http_path_and_version;
        std::getline(request_stream, http_path_and_version);
        const size_t VersionPortionSize = sizeof(" HTTP/1.1\r") - 1;

        // Make sure path and version is long enough to contain the HTTP version
        if(http_path_and_version.size() < VersionPortionSize + 2)
        {
            m_request.reply(status_codes::BadRequest);
            m_close = true;
            (will_erase_from_parent_t)do_bad_response();
            (will_deref_t)deref();
            return will_deref_and_erase_t{};
        }

        // Get the path - remove the version portion and prefix space
        try
        {
            m_request.set_request_uri(utility::conversions::to_string_t(http_path_and_version.substr(1, http_path_and_version.size() - VersionPortionSize - 1)));
        }
        catch(const web::uri_exception &e)
        {
            m_request.reply(status_codes::BadRequest, e.what());
            m_close = true;
            (will_erase_from_parent_t)do_bad_response();
            (will_deref_t)deref();
            return will_deref_and_erase_t{};
        }

        // Get the version
        std::string http_version = http_path_and_version.substr(http_path_and_version.size() - VersionPortionSize + 1, VersionPortionSize - 2);
        // if HTTP version is 1.0 then disable pipelining
        if (http_version == "HTTP/1.0")
        {
            m_close = true;
        }

        return handle_headers();
    }
}

will_deref_and_erase_t asio_server_connection::handle_headers()
{
    std::istream request_stream(&m_request_buf);
    request_stream.imbue(std::locale::classic());
    std::string header;

    auto& headers = m_request.headers();

    while (std::getline(request_stream, header) && header != "\r")
    {
        auto colon = header.find(':');
        if (colon != std::string::npos && colon != 0)
        {
            auto name = utility::conversions::to_string_t(header.substr(0, colon));
            auto value = utility::conversions::to_string_t(header.substr(colon + 1, header.length() - (colon + 1))); // also exclude '\r'
            web::http::details::trim_whitespace(name);
            web::http::details::trim_whitespace(value);

            if (boost::iequals(name, header_names::content_length))
            {
                headers[header_names::content_length] = value;
            }
            else
            {
                headers.add(name, value);
            }
        }
        else
        {
            m_request.reply(status_codes::BadRequest);
            m_close = true;
            (will_erase_from_parent_t)do_bad_response();
            (will_deref_t)deref();
            return will_deref_and_erase_t{};
        }
    }

    m_chunked = false;
    utility::string_t name;
    // check if the client has requested we close the connection
    if (m_request.headers().match(header_names::connection, name))
    {
        m_close = boost::iequals(name, U("close"));
    }

    if (m_request.headers().match(header_names::transfer_encoding, name))
    {
        m_chunked = boost::ifind_first(name, U("chunked"));
    }

    m_request._get_impl()->_prepare_to_receive_data();
    if (m_chunked)
    {
        ++m_refs;
        (will_deref_t)async_handle_chunked_header();
        return dispatch_request_to_listener();
    }

    if (!m_request.headers().match(header_names::content_length, m_read_size))
    {
        m_read_size = 0;
    }

    if (m_read_size == 0)
    {
        m_request._get_impl()->_complete(0);
    }
    else // need to read the sent data
    {
        m_read = 0;
        ++m_refs;
        async_read_until_buffersize(std::min(ChunkSize, m_read_size), [this](const boost::system::error_code& ec, size_t)
        {
            (will_deref_t)this->handle_body(ec);
        });
    }

    return dispatch_request_to_listener();
}

will_deref_t asio_server_connection::handle_chunked_header(const boost::system::error_code& ec)
{
    if (ec)
    {
        m_request._get_impl()->_complete(0, std::make_exception_ptr(http_exception(ec.value())));
        return deref();
    }
    else
    {
        std::istream is(&m_request_buf);
        is.imbue(std::locale::classic());
        int len;
        is >> std::hex >> len;
        m_request_buf.consume(CRLF.size());
        m_read += len;
        if (len == 0)
        {
            m_request._get_impl()->_complete(m_read);
            return deref();
        }
        else
        {
            async_read_until_buffersize(len + 2, [this, len](const boost::system::error_code& ec, size_t)
            {
                (will_deref_t)this->handle_chunked_body(ec, len);
            });
            return will_deref_t{};
        }
    }
}

will_deref_t asio_server_connection::handle_chunked_body(const boost::system::error_code& ec, int toWrite)
{
    if (ec)
    {
        m_request._get_impl()->_complete(0, std::make_exception_ptr(http_exception(ec.value())));
        return deref();
    }
    else
    {
        auto writebuf = m_request._get_impl()->outstream().streambuf();
        writebuf.putn_nocopy(buffer_cast<const uint8_t *>(m_request_buf.data()), toWrite).then([=](pplx::task<size_t> writeChunkTask) -> will_deref_t
        {
            try
            {
                writeChunkTask.get();
            }
            catch (...)
            {
                m_request._get_impl()->_complete(0, std::current_exception());
                return deref();
            }

            m_request_buf.consume(2 + toWrite);
            return async_handle_chunked_header();
        });
        return will_deref_t{};
    }
}

will_deref_t asio_server_connection::handle_body(const boost::system::error_code& ec)
{
    // read body
    if (ec)
    {
        m_request._get_impl()->_complete(0, std::make_exception_ptr(http_exception(ec.value())));
        return deref();
    }
    else if (m_read < m_read_size)  // there is more to read
    {
        auto writebuf = m_request._get_impl()->outstream().streambuf();
        writebuf.putn_nocopy(boost::asio::buffer_cast<const uint8_t*>(m_request_buf.data()), std::min(m_request_buf.size(), m_read_size - m_read)).then([=](pplx::task<size_t> writtenSizeTask) -> will_deref_t
        {
            size_t writtenSize = 0;
            try
            {
                writtenSize = writtenSizeTask.get();
            }
            catch (...)
            {
                m_request._get_impl()->_complete(0, std::current_exception());
                return deref();
            }
            m_read += writtenSize;
            m_request_buf.consume(writtenSize);

            async_read_until_buffersize(std::min(ChunkSize, m_read_size - m_read), [this](const boost::system::error_code& ec, size_t)
            {
                (will_deref_t) this->handle_body(ec);
            });
            return will_deref_t{};
        });
        return will_deref_t{};
    }
    else  // have read request body
    {
        m_request._get_impl()->_complete(m_read);
        return deref();
    }
}

will_deref_and_erase_t asio_server_connection::async_write(WriteFunc response_func_ptr, const http_response &response)
{
    if (m_ssl_stream)
    {
        boost::asio::async_write(*m_ssl_stream, m_response_buf, [=] (const boost::system::error_code& ec, std::size_t)
        {
            (this->*response_func_ptr)(response, ec);
        });
    }
    else
    {
        boost::asio::async_write(*m_socket, m_response_buf, [=] (const boost::system::error_code& ec, std::size_t)
        {
            (this->*response_func_ptr)(response, ec);
        });
    }
    return will_deref_and_erase_t{};
}

will_deref_t asio_server_connection::async_handle_chunked_header()
{
    if (m_ssl_stream)
    {
        boost::asio::async_read_until(*m_ssl_stream, m_request_buf, CRLF, [this](const boost::system::error_code& ec, size_t)
        {
            (will_deref_t)this->handle_chunked_header(ec);
        });
    }
    else
    {
        boost::asio::async_read_until(*m_socket, m_request_buf, CRLF, [this](const boost::system::error_code& ec, size_t)
        {
            (will_deref_t)this->handle_chunked_header(ec);
        });
    }
    return will_deref_t{};
}

template <typename ReadHandler>
void asio_server_connection::async_read_until_buffersize(size_t size, const ReadHandler &handler)
{
    // The condition is such that after completing the async_read below, m_request_buf will contain at least `size` bytes.
    auto condition = transfer_at_least(0);

    auto bufsize = m_request_buf.size();
    if (size > bufsize)
    {
        condition = transfer_at_least(size - bufsize);
    }

    if (m_ssl_stream)
    {
        boost::asio::async_read(*m_ssl_stream, m_request_buf, condition, handler);
    }
    else
    {
        boost::asio::async_read(*m_socket, m_request_buf, condition, handler);
    }
}



will_deref_and_erase_t asio_server_connection::dispatch_request_to_listener()
{
    // locate the listener:
<<<<<<< HEAD
    http_listener_impl* pListener = m_p_parent->find_listener(m_request.relative_uri());

    if (pListener == nullptr)
    {
        m_request.reply(status_codes::NotFound);
        (will_erase_from_parent_t)do_response();
        (will_deref_t)deref();
        return will_deref_and_erase_t{};
=======
    web::http::experimental::listener::details::http_listener_impl* pListener = nullptr;
    auto error_status_code = status_codes::NotFound;
    {
        utility::string_t decoded_relative_uri;
        bool was_decoding_successful = false;

        try
        {
            decoded_relative_uri = uri::decode(m_request.relative_uri().path());
            was_decoding_successful = true;
        }
        catch (web::uri_exception&)
        {
            error_status_code = status_codes::BadRequest;
        }

        if (was_decoding_successful)
        {
            auto path_segments = uri::split_path(decoded_relative_uri);

            for (auto i = static_cast<long>(path_segments.size()); i >= 0; --i)
            {
                std::string path = "";
                for (size_t j = 0; j < static_cast<size_t>(i); ++j)
                {
                    path += "/" + path_segments[j];
                }
                path += "/";

                pplx::extensibility::scoped_read_lock_t lock(m_p_parent->m_listeners_lock);
                auto it = m_p_parent->m_listeners.find(path);
                if (it != m_p_parent->m_listeners.end())
                {
                    pListener = it->second;
                    break;
                }
            }
        }
    }

    if (pListener == nullptr)
    {
        m_request.reply(error_status_code);
        do_response(false);
>>>>>>> 089f5a40
    }

    m_request._set_listener_path(pListener->uri().path());
    (will_erase_from_parent_t)do_response();

    // Look up the lock for the http_listener.
    pplx::extensibility::reader_writer_lock_t *pListenerLock;
    {
        pplx::extensibility::reader_writer_lock_t::scoped_lock_read lock(m_p_server->m_listeners_lock);

        // It is possible the listener could have unregistered.
        if(m_p_server->m_registered_listeners.find(pListener) == m_p_server->m_registered_listeners.end())
        {
            m_request.reply(status_codes::NotFound);

            (will_deref_t)deref();
            return will_deref_and_erase_t{};
        }
        pListenerLock = m_p_server->m_registered_listeners[pListener].get();

        // We need to acquire the listener's lock before releasing the registered listeners lock.
        // But we don't need to hold the registered listeners lock when calling into the user's code.
        pListenerLock->lock_read();
    }

    try
    {
        pListener->handle_request(m_request);
        pListenerLock->unlock();
    }
    catch(...)
    {
        pListenerLock->unlock();
        m_request._reply_if_not_already(status_codes::InternalError);
    }

    (will_deref_t)deref();
    return will_deref_and_erase_t{};
}

void asio_server_connection::serialize_headers(http_response response)
{
    m_response_buf.consume(m_response_buf.size()); // clear the buffer
    std::ostream os(&m_response_buf);
    os.imbue(std::locale::classic());

    os << "HTTP/1.1 " << response.status_code() << " "
        << utility::conversions::to_utf8string(response.reason_phrase())
        << CRLF;

    m_chunked = false;
    m_write = m_write_size = 0;

    std::string transferencoding;
    if (response.headers().match(header_names::transfer_encoding, transferencoding) && transferencoding == "chunked")
    {
        m_chunked  = true;
    }
    if (!response.headers().match(header_names::content_length, m_write_size) && response.body())
    {
        m_chunked = true;
        response.headers()[header_names::transfer_encoding] = U("chunked");
    }
    if (!response.body())
    {
        response.headers().add(header_names::content_length,0);
    }

    for(const auto & header : response.headers())
    {
        // check if the responder has requested we close the connection
        if (boost::iequals(header.first, U("connection")))
        {
            if (boost::iequals(header.second, U("close")))
            {
                m_close = true;
            }
        }
        os << utility::conversions::to_utf8string(header.first) << ": " << utility::conversions::to_utf8string(header.second) << CRLF;
    }
    os << CRLF;
}

will_deref_and_erase_t asio_server_connection::cancel_sending_response_with_error(const http_response &response, const std::exception_ptr &eptr)
{
    auto * context = static_cast<linux_request_context*>(response._get_server_context());
    context->m_response_completed.set_exception(eptr);
    
    // always terminate the connection since error happens
    return finish_request_response();
}

will_deref_and_erase_t asio_server_connection::handle_write_chunked_response(const http_response &response, const boost::system::error_code& ec)
{
    if (ec)
    {
        return handle_response_written(response, ec);
    }
        
    auto readbuf = response._get_impl()->instream().streambuf();
    if (readbuf.is_eof())
    {
        return cancel_sending_response_with_error(response, std::make_exception_ptr(http_exception("Response stream close early!")));
    }
    auto membuf = m_response_buf.prepare(ChunkSize + chunked_encoding::additional_encoding_space);

    readbuf.getn(buffer_cast<uint8_t *>(membuf) + chunked_encoding::data_offset, ChunkSize).then([=](pplx::task<size_t> actualSizeTask) -> will_deref_and_erase_t
    {
        size_t actualSize = 0;
        try
        {
            actualSize = actualSizeTask.get();
        }
        catch (...)
        {
            return cancel_sending_response_with_error(response, std::current_exception());
        }
        size_t offset = chunked_encoding::add_chunked_delimiters(buffer_cast<uint8_t *>(membuf), ChunkSize + chunked_encoding::additional_encoding_space, actualSize);
        m_response_buf.commit(actualSize + chunked_encoding::additional_encoding_space);
        m_response_buf.consume(offset);
        if (actualSize == 0)
            return async_write(&asio_server_connection::handle_response_written, response);
        else
            return async_write(&asio_server_connection::handle_write_chunked_response, response);
    });
    return will_deref_and_erase_t{};
}

will_deref_and_erase_t asio_server_connection::handle_write_large_response(
    const http_response &response,
    const boost::system::error_code& ec)
{
    if (ec || m_write == m_write_size)
        return handle_response_written(response, ec);

    auto readbuf = response._get_impl()->instream().streambuf();
    if (readbuf.is_eof())
        return cancel_sending_response_with_error(response, std::make_exception_ptr(http_exception("Response stream close early!")));
    size_t readBytes = std::min(ChunkSize, m_write_size - m_write);
    readbuf.getn(buffer_cast<uint8_t *>(m_response_buf.prepare(readBytes)), readBytes).then([=](pplx::task<size_t> actualSizeTask) -> will_deref_and_erase_t
    {
        size_t actualSize = 0;
        try
        {
            actualSize = actualSizeTask.get();
        } catch (...)
        {
            return cancel_sending_response_with_error(response, std::current_exception());
        }
        m_write += actualSize;
        m_response_buf.commit(actualSize);
        return async_write(&asio_server_connection::handle_write_large_response, response);
    });
    return will_deref_and_erase_t{};
}

will_deref_and_erase_t asio_server_connection::handle_headers_written(const http_response &response, const boost::system::error_code& ec)
{
    if (ec)
    {
        return cancel_sending_response_with_error(response, std::make_exception_ptr(http_exception(ec.value(), "error writing headers")));
    }
    else
    {
        if (m_chunked)
            return handle_write_chunked_response(response, ec);
        else
            return handle_write_large_response(response, ec);
    }
}

will_deref_and_erase_t asio_server_connection::handle_response_written(
    const http_response &response,
    const boost::system::error_code& ec)
{
    auto * context = static_cast<linux_request_context*>(response._get_server_context());
    if (ec)
    {
        return cancel_sending_response_with_error(response, std::make_exception_ptr(http_exception(ec.value(), "error writing response")));
    }
    else
    {
        context->m_response_completed.set();
        if (!m_close)
        {
            return start_request_response();
        }
        else
        {
            return finish_request_response();
        }
    }
}

will_deref_and_erase_t asio_server_connection::finish_request_response()
{
    // kill the connection
    m_p_parent->internal_erase_connection(this);

    close();
    (will_deref_t)deref();

    // internal_erase_connection has been called above.
    return will_deref_and_erase_t{};
}

void hostport_listener::stop()
{
    // halt existing connections
    {
        std::lock_guard<std::mutex> lock(m_connections_lock);
        m_acceptor.reset();
        for(auto connection : m_connections)
        {
            connection->close();
        }
    }

    m_all_connections_complete.wait();
}

void hostport_listener::add_listener(const std::string& path, http_listener_impl* listener)
{
    pplx::extensibility::scoped_rw_lock_t lock(m_listeners_lock);

    if (m_is_https != (listener->uri().scheme() == U("https")))
        throw std::invalid_argument("Error: http_listener can not simultaneously listen both http and https paths of one host");
    else if (!m_listeners.insert(std::map<std::string,http_listener_impl*>::value_type(path, listener)).second)
        throw std::invalid_argument("Error: http_listener is already registered for this path");
}

void hostport_listener::remove_listener(const std::string& path, http_listener_impl*)
{
    pplx::extensibility::scoped_rw_lock_t lock(m_listeners_lock);

    if (m_listeners.erase(path) != 1)
        throw std::invalid_argument("Error: no http_listener found for this path");
}

pplx::task<void> http_linux_server::start()
{
    pplx::extensibility::reader_writer_lock_t::scoped_lock_read lock(m_listeners_lock);

    auto it = m_listeners.begin();
    try
    {
        for (; it != m_listeners.end(); ++it)
        {
            it->second->start();
        }
    }
    catch (...)
    {
        while (it != m_listeners.begin())
        {
            --it;
            it->second->stop();
        }
        return pplx::task_from_exception<void>(std::current_exception());
    }

    m_started = true;
    return pplx::task_from_result();
}

pplx::task<void> http_linux_server::stop()
{
    pplx::extensibility::reader_writer_lock_t::scoped_lock_read lock(m_listeners_lock);

    m_started = false;

    for(auto & listener : m_listeners)
    {
        listener.second->stop();
    }

    return pplx::task_from_result();
}

std::pair<std::string,std::string> canonical_parts(const uri& uri)
{
    std::string endpoint;
    endpoint += utility::conversions::to_utf8string(uri::decode(uri.host()));
    endpoint += ":";
    endpoint += to_string(uri.port());

    auto path = utility::conversions::to_utf8string(uri::decode(uri.path()));

    if (path.size() > 1 && path[path.size()-1] != '/')
    {
        path += "/"; // ensure the end slash is present
    }

    return std::make_pair(std::move(endpoint), std::move(path));
}

pplx::task<void> http_linux_server::register_listener(http_listener_impl* listener)
{
    auto parts = canonical_parts(listener->uri());
    auto hostport = parts.first;
    auto path = parts.second;
    bool is_https = listener->uri().scheme() == U("https");

    {
        pplx::extensibility::scoped_rw_lock_t lock(m_listeners_lock);
        if (m_registered_listeners.find(listener) != m_registered_listeners.end())
        {
            throw std::invalid_argument("listener already registered");
        }

        try
        {
            m_registered_listeners[listener] = make_unique<pplx::extensibility::reader_writer_lock_t>();

            auto found_hostport_listener = m_listeners.find(hostport);
            if (found_hostport_listener == m_listeners.end())
            {
                found_hostport_listener = m_listeners.insert(
                    std::make_pair(hostport, make_unique<hostport_listener>(this, hostport, is_https, listener->configuration()))).first;

                if (m_started)
                {
                    found_hostport_listener->second->start();
                }
            }

            found_hostport_listener->second->add_listener(path, listener);
        }
        catch (...)
        {
            // Future improvement - really this API should entirely be asychronously.
            // the hostport_listener::start() method should be made to return a task
            // throwing the exception.
            m_registered_listeners.erase(listener);
            m_listeners.erase(hostport);
            throw;
        }
    }

    return pplx::task_from_result();
}

pplx::task<void> http_linux_server::unregister_listener(http_listener_impl* listener)
{
    auto parts = canonical_parts(listener->uri());
    auto hostport = parts.first;
    auto path = parts.second;
    // First remove the listener from hostport listener
    {
        pplx::extensibility::scoped_read_lock_t lock(m_listeners_lock);
        auto itr = m_listeners.find(hostport);
        if (itr == m_listeners.end())
        {
            throw std::invalid_argument("Error: no listener registered for that host");
        }

        itr->second->remove_listener(path, listener);
    }

    // Second remove the listener form listener collection
    std::unique_ptr<pplx::extensibility::reader_writer_lock_t> pListenerLock = nullptr;
    {
        pplx::extensibility::scoped_rw_lock_t lock(m_listeners_lock);
        pListenerLock = std::move(m_registered_listeners[listener]);
        m_registered_listeners[listener] = nullptr;
        m_registered_listeners.erase(listener);
    }

    // Then take the listener write lock to make sure there are no calls into the listener's
    // request handler.
    if (pListenerLock != nullptr)
    {
        pplx::extensibility::scoped_rw_lock_t lock(*pListenerLock);
    }

    return pplx::task_from_result();
}

pplx::task<void> http_linux_server::respond(http_response response)
{
    linux_request_context * p_context = static_cast<linux_request_context*>(response._get_server_context());
    return pplx::create_task(p_context->m_response_completed);
}

}

namespace web
{
namespace http
{
namespace experimental
{
namespace details
{

std::unique_ptr<http_server> make_http_asio_server()
{
    return make_unique<http_linux_server>();
}

}}}}<|MERGE_RESOLUTION|>--- conflicted
+++ resolved
@@ -900,8 +900,19 @@
 will_deref_and_erase_t asio_server_connection::dispatch_request_to_listener()
 {
     // locate the listener:
-<<<<<<< HEAD
-    http_listener_impl* pListener = m_p_parent->find_listener(m_request.relative_uri());
+    http_listener_impl* pListener = nullptr;
+
+    try
+    {
+        pListener = m_p_parent->find_listener(m_request.relative_uri());
+    }
+    catch (const web::uri_exception&)
+    {
+        m_request.reply(status_codes::BadRequest);
+        (will_erase_from_parent_t)do_response();
+        (will_deref_t)deref();
+        return will_deref_and_erase_t{};
+    }
 
     if (pListener == nullptr)
     {
@@ -909,52 +920,6 @@
         (will_erase_from_parent_t)do_response();
         (will_deref_t)deref();
         return will_deref_and_erase_t{};
-=======
-    web::http::experimental::listener::details::http_listener_impl* pListener = nullptr;
-    auto error_status_code = status_codes::NotFound;
-    {
-        utility::string_t decoded_relative_uri;
-        bool was_decoding_successful = false;
-
-        try
-        {
-            decoded_relative_uri = uri::decode(m_request.relative_uri().path());
-            was_decoding_successful = true;
-        }
-        catch (web::uri_exception&)
-        {
-            error_status_code = status_codes::BadRequest;
-        }
-
-        if (was_decoding_successful)
-        {
-            auto path_segments = uri::split_path(decoded_relative_uri);
-
-            for (auto i = static_cast<long>(path_segments.size()); i >= 0; --i)
-            {
-                std::string path = "";
-                for (size_t j = 0; j < static_cast<size_t>(i); ++j)
-                {
-                    path += "/" + path_segments[j];
-                }
-                path += "/";
-
-                pplx::extensibility::scoped_read_lock_t lock(m_p_parent->m_listeners_lock);
-                auto it = m_p_parent->m_listeners.find(path);
-                if (it != m_p_parent->m_listeners.end())
-                {
-                    pListener = it->second;
-                    break;
-                }
-            }
-        }
-    }
-
-    if (pListener == nullptr)
-    {
-        m_request.reply(error_status_code);
-        do_response(false);
->>>>>>> 089f5a40
     }
 
     m_request._set_listener_path(pListener->uri().path());
