/***
* ==++==
*
* Copyright (c) Microsoft Corporation. All rights reserved.
* Licensed under the Apache License, Version 2.0 (the "License");
* you may not use this file except in compliance with the License.
* You may obtain a copy of the License at
* http://www.apache.org/licenses/LICENSE-2.0
*
* Unless required by applicable law or agreed to in writing, software
* distributed under the License is distributed on an "AS IS" BASIS,
* WITHOUT WARRANTIES OR CONDITIONS OF ANY KIND, either express or implied.
* See the License for the specific language governing permissions and
* limitations under the License.
*
* ==--==
* =+=+=+=+=+=+=+=+=+=+=+=+=+=+=+=+=+=+=+=+=+=+=+=+=+=+=+=+=+=+=+=+=+=+=+=+=+=+=+=+=+=+=+=+=+=+=+=+=+=+=+=+=+=+=+=+
*
* HTTP Library: Client-side APIs.
*
* This file contains a cross platform implementation based on Boost.ASIO.
*
* For the latest on this and related APIs, please see: https://github.com/Microsoft/cpprestsdk
*
* =-=-=-=-=-=-=-=-=-=-=-=-=-=-=-=-=-=-=-=-=-=-=-=-=-=-=-=-=-=-=-=-=-=-=-=-=-=-=-=-=-=-=-=-=-=-=-=-=-=-=-=-=-=-=-=-
****/

#include "stdafx.h"

#if defined(__clang__)
#pragma clang diagnostic push
#pragma clang diagnostic ignored "-Wunused-local-typedef"
#endif
#include <boost/asio.hpp>
#include <boost/asio/ssl.hpp>
#include <boost/asio/steady_timer.hpp>
#include <boost/algorithm/string.hpp>
#if defined(__clang__)
#pragma clang diagnostic pop
#endif

#if defined(BOOST_NO_CXX11_SMART_PTR)
#error "Cpp rest SDK requires c++11 smart pointer support from boost"
#endif

#include "cpprest/details/http_client_impl.h"
#include "cpprest/details/x509_cert_utilities.h"
#include <unordered_set>

using boost::asio::ip::tcp;

namespace web { namespace http
{
namespace client
{
namespace details
{

enum class httpclient_errorcode_context
{
    none = 0,
    connect,
    handshake,
    writeheader,
    writebody,
    readheader,
    readbody,
    close
};

class asio_connection_pool;
class asio_connection
{
    friend class asio_connection_pool;
    friend class asio_client;
public:
    asio_connection(boost::asio::io_service& io_service, bool start_with_ssl, const std::function<void(boost::asio::ssl::context&)>& ssl_context_callback) :
    m_socket(io_service),
    m_ssl_context_callback(ssl_context_callback),
    m_pool_timer(io_service),
    m_is_reused(false),
    m_keep_alive(true)
    {
        if (start_with_ssl)
        {
            upgrade_to_ssl();
        }
    }

    ~asio_connection()
    {
        close();
    }

    // This simply instantiates the internal state to support ssl. It does not perform the handshake.
    void upgrade_to_ssl()
    {
        std::lock_guard<std::mutex> lock(m_socket_lock);
        assert(!is_ssl());
        boost::asio::ssl::context ssl_context(boost::asio::ssl::context::sslv23);
        ssl_context.set_default_verify_paths();
        ssl_context.set_options(boost::asio::ssl::context::default_workarounds);
        m_ssl_context_callback(ssl_context);
        m_ssl_stream = utility::details::make_unique<boost::asio::ssl::stream<boost::asio::ip::tcp::socket &>>(m_socket, ssl_context);
    }

    void close()
    {
        std::lock_guard<std::mutex> lock(m_socket_lock);

        // Ensures closed connections owned by request_context will not be put to pool when they are released.
        m_keep_alive = false;

        boost::system::error_code error;
        m_socket.shutdown(tcp::socket::shutdown_both, error);
        m_socket.close(error);
    }

    boost::system::error_code cancel()
    {
        std::lock_guard<std::mutex> lock(m_socket_lock);
        boost::system::error_code error;
        m_socket.cancel(error);
        return error;
    }

    void cancel_pool_timer()
    {
        m_pool_timer.cancel();
    }

    bool is_reused() const { return m_is_reused; }
    void set_keep_alive(bool keep_alive) { m_keep_alive = keep_alive; }
    bool keep_alive() const { return m_keep_alive; }
    bool is_ssl() const { return m_ssl_stream ? true : false; }

    template <typename Iterator, typename Handler>
    void async_connect(const Iterator &begin, const Handler &handler)
    {
        std::lock_guard<std::mutex> lock(m_socket_lock);
        m_socket.async_connect(begin, handler);
    }

    template <typename HandshakeHandler, typename CertificateHandler>
    void async_handshake(boost::asio::ssl::stream_base::handshake_type type,
                         const http_client_config &config,
                         const utility::string_t &host_name,
                         const HandshakeHandler &handshake_handler,
                         const CertificateHandler &cert_handler)
    {
        std::lock_guard<std::mutex> lock(m_socket_lock);
        assert(is_ssl());

        // Check to turn on/off server certificate verification.
        if (config.validate_certificates())
        {
            m_ssl_stream->set_verify_mode(boost::asio::ssl::context::verify_peer);
            m_ssl_stream->set_verify_callback(cert_handler);
        }
        else
        {
            m_ssl_stream->set_verify_mode(boost::asio::ssl::context::verify_none);
        }

        // Check to set host name for Server Name Indication (SNI)
        if (config.is_tlsext_sni_enabled())
        {
            SSL_set_tlsext_host_name(m_ssl_stream->native_handle(), const_cast<char *>(host_name.data()));
        }

        m_ssl_stream->async_handshake(type, handshake_handler);
    }

    template <typename ConstBufferSequence, typename Handler>
    void async_write(ConstBufferSequence &buffer, const Handler &writeHandler)
    {
        std::lock_guard<std::mutex> lock(m_socket_lock);
        if (m_ssl_stream)
        {
            boost::asio::async_write(*m_ssl_stream, buffer, writeHandler);
        }
        else
        {
            boost::asio::async_write(m_socket, buffer, writeHandler);
        }
    }

    template <typename MutableBufferSequence, typename CompletionCondition, typename Handler>
    void async_read(MutableBufferSequence &buffer, const CompletionCondition &condition, const Handler &readHandler)
    {
        std::lock_guard<std::mutex> lock(m_socket_lock);
        if (m_ssl_stream)
        {
            boost::asio::async_read(*m_ssl_stream, buffer, condition, readHandler);
        }
        else
        {
            boost::asio::async_read(m_socket, buffer, condition, readHandler);
        }
    }

    template <typename Handler>
    void async_read_until(boost::asio::streambuf &buffer, const std::string &delim, const Handler &readHandler)
    {
        std::lock_guard<std::mutex> lock(m_socket_lock);
        if (m_ssl_stream)
        {
            boost::asio::async_read_until(*m_ssl_stream, buffer, delim, readHandler);
        }
        else
        {
            boost::asio::async_read_until(m_socket, buffer, delim, readHandler);
        }
    }

private:
    template <typename TimeoutHandler>
    void start_pool_timer(int timeout_secs, const TimeoutHandler &handler)
    {
        m_pool_timer.expires_from_now(boost::posix_time::milliseconds(timeout_secs * 1000));
        m_pool_timer.async_wait(handler);
    }

    void start_reuse()
    {
        cancel_pool_timer();
        m_is_reused = true;
    }

    void handle_pool_timer(const boost::system::error_code& ec);

    // Guards concurrent access to socket/ssl::stream. This is necessary
    // because timeouts and cancellation can touch the socket at the same time
    // as normal message processing.
    std::mutex m_socket_lock;
    tcp::socket m_socket;
    std::unique_ptr<boost::asio::ssl::stream<tcp::socket &> > m_ssl_stream;

    std::function<void(boost::asio::ssl::context&)> m_ssl_context_callback;

    boost::asio::deadline_timer m_pool_timer;
    bool m_is_reused;
    bool m_keep_alive;
};

class asio_connection_pool
{
public:

    asio_connection_pool(boost::asio::io_service& io_service, bool start_with_ssl, const std::chrono::seconds &idle_timeout, const std::function<void(boost::asio::ssl::context&)> &ssl_context_callback) :
    m_io_service(io_service),
    m_timeout_secs(static_cast<int>(idle_timeout.count())),
    m_start_with_ssl(start_with_ssl),
    m_ssl_context_callback(ssl_context_callback)
    {}

    ~asio_connection_pool()
    {
        std::lock_guard<std::mutex> lock(m_connections_mutex);
        // Cancel the pool timer for all connections.
        for (auto& connection : m_connections)
        {
            connection->cancel_pool_timer();
        }
    }

    void release(const std::shared_ptr<asio_connection> &connection)
    {
        if (connection->keep_alive() && (m_timeout_secs > 0))
        {
            connection->cancel();

            std::lock_guard<std::mutex> lock(m_connections_mutex);
            // This will destroy and remove the connection from pool after the set timeout.
            // We use 'this' because async calls to timer handler only occur while the pool exists.
            connection->start_pool_timer(m_timeout_secs, boost::bind(&asio_connection_pool::handle_pool_timer, this, boost::asio::placeholders::error, connection));
            m_connections.push_back(connection);
        }
        // Otherwise connection is not put to the pool and it will go out of scope.
    }

    std::shared_ptr<asio_connection> obtain()
    {
        std::unique_lock<std::mutex> lock(m_connections_mutex);
        if (m_connections.empty())
        {
            lock.unlock();

            // No connections in pool => create a new connection instance.
            return std::make_shared<asio_connection>(m_io_service, m_start_with_ssl, m_ssl_context_callback);
        }
        else
        {
            // Reuse connection from pool.
            auto connection = m_connections.back();
            m_connections.pop_back();
            lock.unlock();

            connection->start_reuse();
            return connection;
        }
    }

private:

    // Using weak_ptr here ensures bind() to this handler will not prevent the connection object from going out of scope.
    void handle_pool_timer(const boost::system::error_code& ec, const std::weak_ptr<asio_connection> &connection)
    {
        if (!ec)
        {
            auto connection_shared = connection.lock();
            if (connection_shared)
            {
                std::lock_guard<std::mutex> lock(m_connections_mutex);
                const auto &iter = std::find(m_connections.begin(), m_connections.end(), connection_shared);
                if (iter != m_connections.end())
                {
                    m_connections.erase(iter);
                }
            }
        }
    }

    boost::asio::io_service& m_io_service;
    const int m_timeout_secs;
    const bool m_start_with_ssl;
    const std::function<void(boost::asio::ssl::context&)>& m_ssl_context_callback;
    std::vector<std::shared_ptr<asio_connection> > m_connections;
    std::mutex m_connections_mutex;
};



class asio_client : public _http_client_communicator, public std::enable_shared_from_this<asio_client>
{
public:
    asio_client(http::uri address, http_client_config client_config)
    : _http_client_communicator(std::move(address), std::move(client_config))
    , m_pool(crossplat::threadpool::shared_instance().service(),
             base_uri().scheme() == "https" && !_http_client_communicator::client_config().proxy().is_specified(),
             std::chrono::seconds(30), // Unused sockets are kept in pool for 30 seconds.
             this->client_config().get_ssl_context_callback()) 
    , m_resolver(crossplat::threadpool::shared_instance().service())
    {}

    void send_request(const std::shared_ptr<request_context> &request_ctx) override;

    unsigned long open() override { return 0; }

    asio_connection_pool m_pool;
    tcp::resolver m_resolver;
};

class asio_context : public request_context, public std::enable_shared_from_this<asio_context>
{
    friend class asio_client;
public:
    asio_context(const std::shared_ptr<_http_client_communicator> &client,
                 http_request &request,
                 const std::shared_ptr<asio_connection> &connection)
    : request_context(client, request)
    , m_content_length(0)
    , m_needChunked(false)
    , m_timer(client->client_config().timeout<std::chrono::microseconds>())
    , m_connection(connection)
#if defined(__APPLE__) || (defined(ANDROID) || defined(__ANDROID__))
    , m_openssl_failed(false)
#endif
    {}

    virtual ~asio_context()
    {
        m_timer.stop();
        // Release connection back to the pool. If connection was not closed, it will be put to the pool for reuse.
        std::static_pointer_cast<asio_client>(m_http_client)->m_pool.release(m_connection);
    }

    static std::shared_ptr<request_context> create_request_context(std::shared_ptr<_http_client_communicator> &client, http_request &request)
    {
        auto client_cast(std::static_pointer_cast<asio_client>(client));
        auto connection(client_cast->m_pool.obtain());
        auto ctx = std::make_shared<asio_context>(client, request, connection);
        ctx->m_timer.set_ctx(std::weak_ptr<asio_context>(ctx));
        return ctx;
    }
    
    class ssl_proxy_tunnel : public std::enable_shared_from_this<ssl_proxy_tunnel>
    {
    public:
        ssl_proxy_tunnel(std::shared_ptr<asio_context> context, std::function<void(std::shared_ptr<asio_context>)> ssl_tunnel_established)
            : m_ssl_tunnel_established(ssl_tunnel_established), m_context(context)
        {}
        
        void start_proxy_connect()
        {
            auto proxy = m_context->m_http_client->client_config().proxy();
            auto proxy_uri = proxy.address();

            utility::string_t proxy_host = proxy_uri.host();
            int proxy_port = proxy_uri.port() == -1 ? 8080 : proxy_uri.port();

            const auto &base_uri = m_context->m_http_client->base_uri();
            const auto &host = base_uri.host();

            std::ostream request_stream(&m_request);
            request_stream.imbue(std::locale::classic());

            request_stream << "CONNECT " << host << ":" << 443 << " HTTP/1.1" << CRLF;
            request_stream << "Host: " << host << ":" << 443 << CRLF;
            request_stream << "Proxy-Connection: Keep-Alive" << CRLF;

<<<<<<< HEAD
            if(m_context->m_http_client->client_config().proxy().credentials().is_set())
            {
                request_stream << m_context->generate_basic_proxy_auth_header() << CRLF;
            }

            request_stream << CRLF;
=======
        request_stream << method << " " << encoded_resource << " " << "HTTP/1.1" << CRLF;

        int port = base_uri.port();
        if (base_uri.is_port_default())
        {
            port = (m_connection->is_ssl() ? 443 : 80);
        }

        // Add the Host header if user has not specified it explicitly
        if (!m_request.headers().has(header_names::host))
        {
            request_stream << "Host: " << host << ":" << port << CRLF;
        }
>>>>>>> 42881d22

            m_context->m_timer.start();

            tcp::resolver::query query(proxy_host, utility::conversions::print_string(proxy_port, std::locale::classic()));

            auto client = std::static_pointer_cast<asio_client>(m_context->m_http_client);
            client->m_resolver.async_resolve(query, boost::bind(&ssl_proxy_tunnel::handle_resolve, shared_from_this(), boost::asio::placeholders::error, boost::asio::placeholders::iterator));
        }

    private: 
        void handle_resolve(const boost::system::error_code& ec, tcp::resolver::iterator endpoints)
        {
            if (ec)
            {
                m_context->report_error("Error resolving proxy address", ec, httpclient_errorcode_context::connect);
            }
            else
            {
                m_context->m_timer.reset();
                auto endpoint = *endpoints;
                m_context->m_connection->async_connect(endpoint, boost::bind(&ssl_proxy_tunnel::handle_tcp_connect, shared_from_this(), boost::asio::placeholders::error, ++endpoints));
            }
        }

        void handle_tcp_connect(const boost::system::error_code& ec, tcp::resolver::iterator endpoints)
        {
            if (!ec)
            {
                m_context->m_timer.reset();
                m_context->m_connection->async_write(m_request, boost::bind(&ssl_proxy_tunnel::handle_write_request, shared_from_this(), boost::asio::placeholders::error));
            }
            else if (endpoints == tcp::resolver::iterator())
            {
                m_context->report_error("Failed to connect to any resolved proxy endpoint", ec, httpclient_errorcode_context::connect);
            }
            else
            {
                m_context->m_timer.reset();
                //// Replace the connection. This causes old connection object to go out of scope.
                auto client = std::static_pointer_cast<asio_client>(m_context->m_http_client);
                m_context->m_connection = client->m_pool.obtain();

                auto endpoint = *endpoints;
                m_context->m_connection->async_connect(endpoint, boost::bind(&ssl_proxy_tunnel::handle_tcp_connect, shared_from_this(), boost::asio::placeholders::error, ++endpoints));
            }

        }

        void handle_write_request(const boost::system::error_code& err)
        {
            if (!err)
            {
                m_context->m_timer.reset();
                m_context->m_connection->async_read_until(m_response, CRLF + CRLF, boost::bind(&ssl_proxy_tunnel::handle_status_line, shared_from_this(), boost::asio::placeholders::error));
            }
            else
            {
                m_context->report_error("Failed to send connect request to proxy.", err, httpclient_errorcode_context::writebody);
            }
	    }
    
        void handle_status_line(const boost::system::error_code& ec)
        {
            if (!ec)
            {
                m_context->m_timer.reset();
                std::istream response_stream(&m_response);
                response_stream.imbue(std::locale::classic());
                std::string http_version;
                response_stream >> http_version;
                status_code status_code;
                response_stream >> status_code;
                
                if (!response_stream || http_version.substr(0, 5) != "HTTP/")
                {
                    m_context->report_error("Invalid HTTP status line during proxy connection", ec, httpclient_errorcode_context::readheader);
                    return;
                }
                
                if (status_code != 200)
                {
                    utility::stringstream_t err_ss;
                    err_ss << U("Expected a 200 response from proxy, received: ") << status_code;
                    m_context->report_error(err_ss.str(), ec, httpclient_errorcode_context::readheader);
                    return;
                }
                
                m_context->m_connection->upgrade_to_ssl();
                
                m_ssl_tunnel_established(m_context);
            }
            else
            {
                // These errors tell if connection was closed.
                const bool socket_was_closed((boost::asio::error::eof == ec)
                    || (boost::asio::error::connection_reset == ec)
                    || (boost::asio::error::connection_aborted == ec));
                if (socket_was_closed && m_context->m_connection->is_reused())
                {
                    // Failed to write to socket because connection was already closed while it was in the pool.
                    // close() here ensures socket is closed in a robust way and prevents the connection from being put to the pool again.
                    m_context->m_connection->close();
            
                    // Create a new context and copy the request object, completion event and
                    // cancellation registration to maintain the old state.
                    // This also obtains a new connection from pool.
                    auto new_ctx = m_context->create_request_context(m_context->m_http_client, m_context->m_request);
                    new_ctx->m_request_completion = m_context->m_request_completion;
                    new_ctx->m_cancellationRegistration = m_context->m_cancellationRegistration;
            
                    auto client = std::static_pointer_cast<asio_client>(m_context->m_http_client);
                    // Resend the request using the new context.
                    client->send_request(new_ctx);
                }
                else
                {
                    m_context->report_error("Failed to read HTTP status line from proxy", ec, httpclient_errorcode_context::readheader);
                }
            }
        }
    
        std::function<void(std::shared_ptr<asio_context>)> m_ssl_tunnel_established;
        std::shared_ptr<asio_context> m_context;
    
        boost::asio::streambuf m_request;
        boost::asio::streambuf m_response;
    };
    
    
    enum class http_proxy_type
    {
        none,
        http,
        ssl_tunnel
    };

    void start_request()
    {
        if (m_request._cancellation_token().is_canceled())
        {
            request_context::report_error(make_error_code(std::errc::operation_canceled).value(), "Request canceled by user.");
            return;
        }
        
        http_proxy_type proxy_type = http_proxy_type::none;
        utility::string_t proxy_host;
        int proxy_port = -1;
        
        // There is no support for auto-detection of proxies on non-windows platforms, it must be specified explicitly from the client code.
        if (m_http_client->client_config().proxy().is_specified())
        {
            proxy_type = m_http_client->base_uri().scheme() == U("https") ? http_proxy_type::ssl_tunnel : http_proxy_type::http;
            auto proxy = m_http_client->client_config().proxy();
            auto proxy_uri = proxy.address();
            proxy_port = proxy_uri.port() == -1 ? 8080 : proxy_uri.port();
            proxy_host = proxy_uri.host();
        }
        
        auto start_http_request_flow = [proxy_type, proxy_host, proxy_port](std::shared_ptr<asio_context> ctx)
        {
            if (ctx->m_request._cancellation_token().is_canceled())
            {
                ctx->request_context::report_error(make_error_code(std::errc::operation_canceled).value(), "Request canceled by user.");
                return;
            }
                
            const auto &base_uri = ctx->m_http_client->base_uri();
            const auto full_uri = uri_builder(base_uri).append(ctx->m_request.relative_uri()).to_uri();
                
            // For a normal http proxy, we need to specify the full request uri, otherwise just specify the resource
            auto encoded_resource = proxy_type == http_proxy_type::http ? full_uri.to_string() : full_uri.resource().to_string();
                
            if (encoded_resource == "")
            {
                encoded_resource = "/";
            }
                
            const auto &method = ctx->m_request.method();
                
            // stop injection of headers via method
            // resource should be ok, since it's been encoded
            // and host won't resolve
            if (!::web::http::details::validate_method(method))
            {
                ctx->report_exception(http_exception("The method string is invalid."));
                return;
            }
                
            std::ostream request_stream(&ctx->m_body_buf);
            request_stream.imbue(std::locale::classic());
            const auto &host = base_uri.host();
                
            request_stream << method << " " << encoded_resource << " " << "HTTP/1.1" << CRLF << "Host: " << host;
                
            int port = base_uri.port();
                
            if (base_uri.is_port_default())
            {
                port = (ctx->m_connection->is_ssl() ? 443 : 80);
            }
                
            request_stream << ":" << port << CRLF;
                
            // Extra request headers are constructed here.
            utility::string_t extra_headers;
                
            // Add header for basic proxy authentication
            if (proxy_type == http_proxy_type::http && ctx->m_http_client->client_config().proxy().credentials().is_set())
            {
                extra_headers.append(ctx->generate_basic_proxy_auth_header());
            }
                
            // Check user specified transfer-encoding.
            std::string transferencoding;
            if (ctx->m_request.headers().match(header_names::transfer_encoding, transferencoding) && transferencoding == "chunked")
            {
                ctx->m_needChunked = true;
            }
            else if (!ctx->m_request.headers().match(header_names::content_length, ctx->m_content_length))
            {
                // Stream without content length is the signal of requiring transfer encoding chunked.
                if (ctx->m_request.body())
                {
                    ctx->m_needChunked = true;
                    extra_headers.append(header_names::transfer_encoding);
                    extra_headers.append(":chunked" + CRLF);
                }
            }
                
            if (proxy_type == http_proxy_type::http)
            {
                extra_headers.append(header_names::cache_control);
                extra_headers.append(": no-store, no-cache" + CRLF);
                extra_headers.append(header_names::pragma);
                extra_headers.append(": no-cache" + CRLF);
            }
                
            request_stream << flatten_http_headers(ctx->m_request.headers());
            request_stream << extra_headers;
            // Enforce HTTP connection keep alive (even for the old HTTP/1.0 protocol).
            request_stream << "Connection: Keep-Alive" << CRLF << CRLF;
                
            // Start connection timeout timer.
            if (!ctx->m_timer.has_started())
            {
                ctx->m_timer.start();
            }
                
            if (ctx->m_connection->is_reused() || proxy_type == http_proxy_type::ssl_tunnel)
            {
                // If socket is a reused connection or we're connected via an ssl-tunneling proxy, try to write the request directly. In both cases we have already established a tcp connection.
                ctx->write_request();
            }
            else
            {
                // If the connection is new (unresolved and unconnected socket), then start async
                // call to resolve first, leading eventually to request write.
                    
                // For normal http proxies, we want to connect directly to the proxy server. It will relay our request.
                auto tcp_host = proxy_type == http_proxy_type::http ? proxy_host : host;
                auto tcp_port = proxy_type == http_proxy_type::http ? proxy_port : port;
                    
                tcp::resolver::query query(tcp_host, utility::conversions::print_string(tcp_port, std::locale::classic()));
                auto client = std::static_pointer_cast<asio_client>(ctx->m_http_client);
                client->m_resolver.async_resolve(query, boost::bind(&asio_context::handle_resolve, ctx, boost::asio::placeholders::error, boost::asio::placeholders::iterator));
            }
        
                // Register for notification on cancellation to abort this request.
            if (ctx->m_request._cancellation_token() != pplx::cancellation_token::none())
            {
                // weak_ptr prevents lambda from taking shared ownership of the context.
                // Otherwise context replacement in the handle_status_line() would leak the objects.
                std::weak_ptr<asio_context> ctx_weak(ctx);
                ctx->m_cancellationRegistration = ctx->m_request._cancellation_token().register_callback([ctx_weak]()
                {
                    if (auto ctx_lock = ctx_weak.lock())
                    {
                        // Shut down transmissions, close the socket and prevent connection from being pooled.
                        ctx_lock->m_connection->close();
                    }
                });
            }
        };
        
        if (proxy_type == http_proxy_type::ssl_tunnel)
        {
            // The ssl_tunnel_proxy keeps the context alive and then calls back once the ssl tunnel is established via 'start_http_request_flow'
            std::shared_ptr<ssl_proxy_tunnel> ssl_tunnel = std::make_shared<ssl_proxy_tunnel>(shared_from_this(), start_http_request_flow);
            ssl_tunnel->start_proxy_connect();
        }
        else
        {
            start_http_request_flow(shared_from_this());
        }
    }

    template<typename _ExceptionType>
    void report_exception(const _ExceptionType &e)
    {
        report_exception(std::make_exception_ptr(e));
    }

    void report_exception(std::exception_ptr exceptionPtr) override
    {
        // Don't recycle connections that had an error into the connection pool.
        m_connection->close();
        request_context::report_exception(exceptionPtr);
    }

private:

    utility::string_t generate_basic_proxy_auth_header()
    {
        utility::string_t header;
        
        header.append(header_names::proxy_authorization);
        header.append(": Basic ");
        
        auto credential_str = web::details::plaintext_string(new ::utility::string_t(m_http_client->client_config().proxy().credentials().username()));
        credential_str->append(":");
        credential_str->append(*m_http_client->client_config().proxy().credentials().decrypt());
        
        std::vector<unsigned char> credentials_buffer(credential_str->begin(), credential_str->end());
        
        header.append(utility::conversions::to_base64(credentials_buffer));
        header.append(CRLF);
        return header;
    }

    void report_error(const utility::string_t &message, const boost::system::error_code &ec, httpclient_errorcode_context context = httpclient_errorcode_context::none)
    {
        // By default, errorcodeValue don't need to converted
        long errorcodeValue = ec.value();

        // map timer cancellation to time_out
        if (ec == boost::system::errc::operation_canceled && m_timer.has_timedout())
        {
            errorcodeValue = make_error_code(std::errc::timed_out).value();
        }
        else
        {
            // We need to correct inaccurate ASIO error code base on context information
            switch (context)
            {
                case httpclient_errorcode_context::writeheader:
                    if (ec == boost::system::errc::broken_pipe)
                    {
                        errorcodeValue = make_error_code(std::errc::host_unreachable).value();
                    }
                    break;
                case httpclient_errorcode_context::connect:
                    if (ec == boost::system::errc::connection_refused)
                    {
                        errorcodeValue = make_error_code(std::errc::host_unreachable).value();
                    }
                    break;
                case httpclient_errorcode_context::readheader:
                    if (ec.default_error_condition().value() == boost::system::errc::no_such_file_or_directory) // bug in boost error_code mapping
                    {
                        errorcodeValue = make_error_code(std::errc::connection_aborted).value();
                    }
                    break;
                default:
                    break;
            }
        }
        request_context::report_error(errorcodeValue, message);
    }

    void handle_connect(const boost::system::error_code& ec, tcp::resolver::iterator endpoints)
    {
       
        m_timer.reset();
        if (!ec)
        {
            write_request();
        }
        else if (ec.value() == boost::system::errc::operation_canceled)
        {
            request_context::report_error(ec.value(), "Request canceled by user.");
        }
        else if (endpoints == tcp::resolver::iterator())
        {
            report_error("Failed to connect to any resolved endpoint", ec, httpclient_errorcode_context::connect);
        }
        else
        {
            // Replace the connection. This causes old connection object to go out of scope.
            auto client = std::static_pointer_cast<asio_client>(m_http_client);
            m_connection = client->m_pool.obtain();

            auto endpoint = *endpoints;
            m_connection->async_connect(endpoint, boost::bind(&asio_context::handle_connect, shared_from_this(), boost::asio::placeholders::error, ++endpoints));
        }
    }

    void handle_resolve(const boost::system::error_code& ec, tcp::resolver::iterator endpoints)
    {
        if (ec)
        {
            report_error("Error resolving address", ec, httpclient_errorcode_context::connect);
        }
        else
        {
            m_timer.reset();
            auto endpoint = *endpoints;
            m_connection->async_connect(endpoint, boost::bind(&asio_context::handle_connect, shared_from_this(), boost::asio::placeholders::error, ++endpoints));
        }
    }

    void write_request()
    {
        // Only perform handshake if a TLS connection and not being reused.
        if (m_connection->is_ssl() && !m_connection->is_reused())
        {
            const auto weakCtx = std::weak_ptr<asio_context>(shared_from_this());
            m_connection->async_handshake(boost::asio::ssl::stream_base::client,
                                          m_http_client->client_config(),
                                          m_http_client->base_uri().host(),
                                          boost::bind(&asio_context::handle_handshake, shared_from_this(), boost::asio::placeholders::error),

                                          // Use a weak_ptr since the verify_callback is stored until the connection is destroyed.
                                          // This avoids creating a circular reference since we pool connection objects.
                                          [weakCtx](bool preverified, boost::asio::ssl::verify_context &verify_context)
                                          {
                                              auto this_request = weakCtx.lock();
                                              if(this_request)
                                              {
                                                  return this_request->handle_cert_verification(preverified, verify_context);
                                              }
                                              return false;
                                          });
        }
        else
        {
            m_connection->async_write(m_body_buf, boost::bind(&asio_context::handle_write_headers, shared_from_this(), boost::asio::placeholders::error));
        }
    }

    void handle_handshake(const boost::system::error_code& ec)
    {
        if (!ec)
        {
            m_connection->async_write(m_body_buf, boost::bind(&asio_context::handle_write_headers, shared_from_this(), boost::asio::placeholders::error));
        }
        else
        {
            report_error("Error in SSL handshake", ec, httpclient_errorcode_context::handshake);
        }
    }

    bool handle_cert_verification(bool preverified, boost::asio::ssl::verify_context &verifyCtx)
    {
        // OpenSSL calls the verification callback once per certificate in the chain,
        // starting with the root CA certificate. The 'leaf', non-Certificate Authority (CA)
        // certificate, i.e. actual server certificate is at the '0' position in the
        // certificate chain, the rest are optional intermediate certificates, followed
        // finally by the root CA self signed certificate.

        const auto &host = m_http_client->base_uri().host();
#if defined(__APPLE__) || (defined(ANDROID) || defined(__ANDROID__))
        // On OS X, iOS, and Android, OpenSSL doesn't have access to where the OS
        // stores keychains. If OpenSSL fails we will doing verification at the
        // end using the whole certificate chain so wait until the 'leaf' cert.
        // For now return true so OpenSSL continues down the certificate chain.
        if(!preverified)
        {
            m_openssl_failed = true;
        }
        if(m_openssl_failed)
        {
            return verify_cert_chain_platform_specific(verifyCtx, host);
        }
#endif

        boost::asio::ssl::rfc2818_verification rfc2818(host);
        return rfc2818(preverified, verifyCtx);
    }

    void handle_write_headers(const boost::system::error_code& ec)
    {
        if(ec)
        {
            report_error("Failed to write request headers", ec, httpclient_errorcode_context::writeheader);
        }
        else
        {
            if (m_needChunked)
            {
                handle_write_chunked_body(ec);
            }
            else
            {
                handle_write_large_body(ec);
            }
        }
    }


    void handle_write_chunked_body(const boost::system::error_code& ec)
    {
        if (ec)
        {
            // Reuse error handling.
            return handle_write_body(ec);
        }

        m_timer.reset();
        const auto &progress = m_request._get_impl()->_progress_handler();
        if (progress)
        {
            try
            {
                (*progress)(message_direction::upload, m_uploaded);
            }
            catch(...)
            {
                report_exception(std::current_exception());
                return;
            }
        }

        const auto & chunkSize = m_http_client->client_config().chunksize();
        auto readbuf = _get_readbuffer();
        uint8_t *buf = boost::asio::buffer_cast<uint8_t *>(m_body_buf.prepare(chunkSize + http::details::chunked_encoding::additional_encoding_space));
        const auto this_request = shared_from_this();
        readbuf.getn(buf + http::details::chunked_encoding::data_offset, chunkSize).then([this_request, buf, chunkSize](pplx::task<size_t> op)
        {
            size_t readSize = 0;
            try
            {
                readSize = op.get();
            }
            catch (...)
            {
                this_request->report_exception(std::current_exception());
                return;
            }

            const size_t offset = http::details::chunked_encoding::add_chunked_delimiters(buf, chunkSize + http::details::chunked_encoding::additional_encoding_space, readSize);
            this_request->m_body_buf.commit(readSize + http::details::chunked_encoding::additional_encoding_space);
            this_request->m_body_buf.consume(offset);
            this_request->m_uploaded += static_cast<uint64_t>(readSize);

            if (readSize != 0)
            {
                this_request->m_connection->async_write(this_request->m_body_buf,
                                                        boost::bind(&asio_context::handle_write_chunked_body, this_request, boost::asio::placeholders::error));
            }
            else
            {
                this_request->m_connection->async_write(this_request->m_body_buf,
                                                        boost::bind(&asio_context::handle_write_body, this_request, boost::asio::placeholders::error));
            }
        });
    }

    void handle_write_large_body(const boost::system::error_code& ec)
    {
        if (ec || m_uploaded >= m_content_length)
        {
            // Reuse error handling.
            return handle_write_body(ec);
        }
        
        m_timer.reset();
        const auto &progress = m_request._get_impl()->_progress_handler();
        if (progress)
        {
            try
            {
                (*progress)(message_direction::upload, m_uploaded);
            }
            catch(...)
            {
                report_exception(std::current_exception());
                return;
            }
        }

        const auto this_request = shared_from_this();
        const auto readSize = static_cast<size_t>(std::min(static_cast<uint64_t>(m_http_client->client_config().chunksize()), m_content_length - m_uploaded));
        auto readbuf = _get_readbuffer();
        readbuf.getn(boost::asio::buffer_cast<uint8_t *>(m_body_buf.prepare(readSize)), readSize).then([this_request](pplx::task<size_t> op)
        {
            try
            {
                const auto actualReadSize = op.get();
                if(actualReadSize == 0)
                {
                    this_request->report_exception(http_exception("Unexpected end of request body stream encountered before Content-Length satisfied."));
                    return;
                }
                this_request->m_uploaded += static_cast<uint64_t>(actualReadSize);
                this_request->m_body_buf.commit(actualReadSize);
                this_request->m_connection->async_write(this_request->m_body_buf, boost::bind(&asio_context::handle_write_large_body, this_request, boost::asio::placeholders::error));
            }
            catch (...)
            {
                this_request->report_exception(std::current_exception());
                return;
            }
        });
    }

    void handle_write_body(const boost::system::error_code& ec)
    {
        if (!ec)
        {
            m_timer.reset();
            const auto &progress = m_request._get_impl()->_progress_handler();
            if (progress)
            {
                try
                {
                    (*progress)(message_direction::upload, m_uploaded);
                }
                catch(...)
                {
                    report_exception(std::current_exception());
                    return;
                }
            }

            // Read until the end of entire headers
            m_connection->async_read_until(m_body_buf, CRLF + CRLF, boost::bind(&asio_context::handle_status_line, shared_from_this(), boost::asio::placeholders::error));
        }
        else
        {
            report_error("Failed to write request body", ec, httpclient_errorcode_context::writebody);
        }
    }

    void handle_status_line(const boost::system::error_code& ec)
    {
        if (!ec)
        {
            m_timer.reset();

            std::istream response_stream(&m_body_buf);
            response_stream.imbue(std::locale::classic());
            std::string http_version;
            response_stream >> http_version;
            status_code status_code;
            response_stream >> status_code;
            
            std::string status_message;
            std::getline(response_stream, status_message);

            m_response.set_status_code(status_code);

            ::web::http::details::trim_whitespace(status_message);
            m_response.set_reason_phrase(std::move(status_message));

            if (!response_stream || http_version.substr(0, 5) != "HTTP/")
            {
                report_error("Invalid HTTP status line", ec, httpclient_errorcode_context::readheader);
                return;
            }

            read_headers();
        }
        else
        {
            // These errors tell if connection was closed.
            const bool socket_was_closed((boost::asio::error::eof == ec)
                                         || (boost::asio::error::connection_reset == ec)
                                         || (boost::asio::error::connection_aborted == ec));
            if (socket_was_closed && m_connection->is_reused())
            {
                // Failed to write to socket because connection was already closed while it was in the pool.
                // close() here ensures socket is closed in a robust way and prevents the connection from being put to the pool again.
                m_connection->close();

                // Create a new context and copy the request object, completion event and
                // cancellation registration to maintain the old state.
                // This also obtains a new connection from pool.
                auto new_ctx = create_request_context(m_http_client, m_request);
                new_ctx->m_request_completion = m_request_completion;
                new_ctx->m_cancellationRegistration = m_cancellationRegistration;

                auto client = std::static_pointer_cast<asio_client>(m_http_client);
                // Resend the request using the new context.
                client->send_request(new_ctx);
            }
            else
            {
                report_error("Failed to read HTTP status line", ec, httpclient_errorcode_context::readheader);
            }
        }
    }

    void read_headers()
    {
        auto needChunked = false;
        std::istream response_stream(&m_body_buf);
        response_stream.imbue(std::locale::classic());
        std::string header;
        while (std::getline(response_stream, header) && header != "\r")
        {
            const auto colon = header.find(':');
            if (colon != std::string::npos)
            {
                auto name = header.substr(0, colon);
                auto value = header.substr(colon + 2, header.size() - (colon + 3)); // also exclude '\r'
                boost::algorithm::trim(name);
                boost::algorithm::trim(value);

                if (boost::iequals(name, header_names::transfer_encoding))
                {
                    needChunked = boost::iequals(value, U("chunked"));
                }

                if (boost::iequals(name, header_names::connection))
                {
                    // This assumes server uses HTTP/1.1 so that 'Keep-Alive' is the default,
                    // so connection is explicitly closed only if we get "Connection: close".
                    // We don't handle HTTP/1.0 server here. HTTP/1.0 server would need
                    // to respond using 'Connection: Keep-Alive' every time.
                    m_connection->set_keep_alive(!boost::iequals(value, U("close")));
                }

                m_response.headers().add(std::move(name), std::move(value));
            }
        }
        complete_headers();

        m_content_length = std::numeric_limits<size_t>::max(); // Without Content-Length header, size should be same as TCP stream - set it size_t max.
        m_response.headers().match(header_names::content_length, m_content_length);

        // note: need to check for 'chunked' here as well, azure storage sends both
        // transfer-encoding:chunked and content-length:0 (although HTTP says not to)
        if (m_request.method() == U("HEAD") || (!needChunked && m_content_length == 0))
        {
            // we can stop early - no body
            const auto &progress = m_request._get_impl()->_progress_handler();
            if (progress)
            {
                try
                {
                    (*progress)(message_direction::download, 0);
                }
                catch(...)
                {
                    report_exception(std::current_exception());
                    return;
                }
            }

            complete_request(0);
        }
        else
        {
            if (!needChunked)
            {
                async_read_until_buffersize(static_cast<size_t>(std::min(m_content_length, static_cast<uint64_t>(m_http_client->client_config().chunksize()))),
                                            boost::bind(&asio_context::handle_read_content, shared_from_this(), boost::asio::placeholders::error));
            }
            else
            {
                m_connection->async_read_until(m_body_buf, CRLF, boost::bind(&asio_context::handle_chunk_header, shared_from_this(), boost::asio::placeholders::error));
            }
        }
    }

    template <typename ReadHandler>
    void async_read_until_buffersize(size_t size, const ReadHandler &handler)
    {
        size_t size_to_read = 0;
        if (m_body_buf.size() < size)
        {
            size_to_read = size - m_body_buf.size();
        }

        m_connection->async_read(m_body_buf, boost::asio::transfer_exactly(size_to_read), handler);
    }

    void handle_chunk_header(const boost::system::error_code& ec)
    {
        if (!ec)
        {
            m_timer.reset();

            std::istream response_stream(&m_body_buf);
            response_stream.imbue(std::locale::classic());
            std::string line;
            std::getline(response_stream, line);

            std::istringstream octetLine(std::move(line));
            octetLine.imbue(std::locale::classic());
            int octets = 0;
            octetLine >> std::hex >> octets;

            if (octetLine.fail())
            {
                report_error("Invalid chunked response header", boost::system::error_code(), httpclient_errorcode_context::readbody);
            }
            else
            {
                async_read_until_buffersize(octets + CRLF.size(), // + 2 for crlf
                                            boost::bind(&asio_context::handle_chunk, shared_from_this(), boost::asio::placeholders::error, octets));
            }
        }
        else
        {
            report_error("Retrieving message chunk header", ec, httpclient_errorcode_context::readbody);
        }
    }

    void handle_chunk(const boost::system::error_code& ec, int to_read)
    {
        if (!ec)
        {
            m_timer.reset();

            m_downloaded += static_cast<uint64_t>(to_read);
            const auto &progress = m_request._get_impl()->_progress_handler();
            if (progress)
            {
                try
                {
                    (*progress)(message_direction::download, m_downloaded);
                }
                catch (...)
                {
                    report_exception(std::current_exception());
                    return;
                }
            }

            if (to_read == 0)
            {
                m_body_buf.consume(CRLF.size());
                complete_request(m_downloaded);
            }
            else
            {
                auto writeBuffer = _get_writebuffer();
                const auto this_request = shared_from_this();
                writeBuffer.putn_nocopy(boost::asio::buffer_cast<const uint8_t *>(m_body_buf.data()), to_read).then([this_request, to_read](pplx::task<size_t> op)
                {
                    try
                    {
                        op.wait();
                    }
                    catch (...)
                    {
                        this_request->report_exception(std::current_exception());
                        return;
                    }
                    this_request->m_body_buf.consume(to_read + CRLF.size()); // consume crlf
                    this_request->m_connection->async_read_until(this_request->m_body_buf, CRLF, boost::bind(&asio_context::handle_chunk_header, this_request, boost::asio::placeholders::error));
                });
            }
        }
        else
        {
            report_error("Failed to read chunked response part", ec, httpclient_errorcode_context::readbody);
        }
    }

    void handle_read_content(const boost::system::error_code& ec)
    {
        auto writeBuffer = _get_writebuffer();

        if (ec)
        {
            if (ec == boost::asio::error::eof && m_content_length == std::numeric_limits<size_t>::max())
            {
                m_content_length = m_downloaded + m_body_buf.size();
            }
            else
            {
                report_error("Failed to read response body", ec, httpclient_errorcode_context::readbody);
                return;
            }
        }

        m_timer.reset();
        const auto &progress = m_request._get_impl()->_progress_handler();
        if (progress)
        {
            try
            {
                (*progress)(message_direction::download, m_downloaded);
            }
            catch (...)
            {
                report_exception(std::current_exception());
                return;
            }
        }

        if (m_downloaded < m_content_length)
        {
            // more data need to be read
            const auto this_request = shared_from_this();
            writeBuffer.putn_nocopy(boost::asio::buffer_cast<const uint8_t *>(m_body_buf.data()),
                             static_cast<size_t>(std::min(static_cast<uint64_t>(m_body_buf.size()), m_content_length - m_downloaded)))
            .then([this_request](pplx::task<size_t> op)
            {
                size_t writtenSize = 0;
                try
                {
                    writtenSize = op.get();
                    this_request->m_downloaded += static_cast<uint64_t>(writtenSize);
                    this_request->m_body_buf.consume(writtenSize);
                    this_request->async_read_until_buffersize(static_cast<size_t>(std::min(static_cast<uint64_t>(this_request->m_http_client->client_config().chunksize()), this_request->m_content_length - this_request->m_downloaded)),
                                                              boost::bind(&asio_context::handle_read_content, this_request, boost::asio::placeholders::error));
                }
                catch (...)
                {
                    this_request->report_exception(std::current_exception());
                    return;
                }
            });
        }
        else
        {
            // Request is complete no more data to read.
            complete_request(m_downloaded);
        }
    }

    // Simple timer class wrapping Boost deadline timer.
    // Closes the connection when timer fires.
    class timeout_timer
    {
    public:

        timeout_timer(const std::chrono::microseconds& timeout) :
        m_duration(timeout.count()),
        m_state(created),
        m_timer(crossplat::threadpool::shared_instance().service())
        {}

        void set_ctx(const std::weak_ptr<asio_context> &ctx)
        {
            m_ctx = ctx;
        }

        void start()
        {
            assert(m_state == created);
            assert(!m_ctx.expired());
            m_state = started;

            m_timer.expires_from_now(m_duration);
            auto ctx = m_ctx;
            m_timer.async_wait([ctx](const boost::system::error_code& ec)
                               {
                                   handle_timeout(ec, ctx);
                               });
        }

        void reset()
        {
            assert(m_state == started || m_state == timedout);
            assert(!m_ctx.expired());
            if(m_timer.expires_from_now(m_duration) > 0)
            {
                // The existing handler was canceled so schedule a new one.
                assert(m_state == started);
                auto ctx = m_ctx;
                m_timer.async_wait([ctx](const boost::system::error_code& ec)
                {
                    handle_timeout(ec, ctx);
                });
            }
        }

        bool has_timedout() const { return m_state == timedout; }

        bool has_started() const { return m_state == started; }

        void stop()
        {
            m_state = stopped;
            m_timer.cancel();
        }

        static void handle_timeout(const boost::system::error_code& ec,
                                   const std::weak_ptr<asio_context> &ctx)
        {
            if(!ec)
            {
                auto shared_ctx = ctx.lock();
                if (shared_ctx)
                {
                    assert(shared_ctx->m_timer.m_state != timedout);
                    shared_ctx->m_timer.m_state = timedout;
                    shared_ctx->m_connection->close();
                }
            }
        }

    private:
        enum timer_state
        {
            created,
            started,
            stopped,
            timedout
        };

#if defined(ANDROID) || defined(__ANDROID__)
        boost::chrono::microseconds m_duration;
#else
        std::chrono::microseconds m_duration;
#endif
        timer_state m_state;
        std::weak_ptr<asio_context> m_ctx;
        boost::asio::steady_timer m_timer;
    };

    uint64_t m_content_length;
    bool m_needChunked;
    timeout_timer m_timer;
    boost::asio::streambuf m_body_buf;
    std::shared_ptr<asio_connection> m_connection;

#if defined(__APPLE__) || (defined(ANDROID) || defined(__ANDROID__))
    bool m_openssl_failed;
#endif
};



http_network_handler::http_network_handler(const uri &base_uri, const http_client_config &client_config) :
    m_http_client_impl(std::make_shared<asio_client>(base_uri, client_config))
{}

pplx::task<http_response> http_network_handler::propagate(http_request request)
{
    auto context = details::asio_context::create_request_context(m_http_client_impl, request);

    // Use a task to externally signal the final result and completion of the task.
    auto result_task = pplx::create_task(context->m_request_completion);

    // Asynchronously send the response with the HTTP client implementation.
    m_http_client_impl->async_send_request(context);

    return result_task;
}

void asio_client::send_request(const std::shared_ptr<request_context> &request_ctx)
{
    auto ctx = std::static_pointer_cast<asio_context>(request_ctx);

    try
    {
        if (ctx->m_connection->is_ssl())
        {
            client_config().invoke_nativehandle_options(ctx->m_connection->m_ssl_stream.get());
        }
        else 
        {
            client_config().invoke_nativehandle_options(&(ctx->m_connection->m_socket));
        }
    }
    catch (...)
    {
        request_ctx->report_exception(std::current_exception());
        return;
    }

    ctx->start_request();
}

}}}} // namespaces<|MERGE_RESOLUTION|>--- conflicted
+++ resolved
@@ -409,28 +409,12 @@
             request_stream << "Host: " << host << ":" << 443 << CRLF;
             request_stream << "Proxy-Connection: Keep-Alive" << CRLF;
 
-<<<<<<< HEAD
             if(m_context->m_http_client->client_config().proxy().credentials().is_set())
             {
                 request_stream << m_context->generate_basic_proxy_auth_header() << CRLF;
             }
 
             request_stream << CRLF;
-=======
-        request_stream << method << " " << encoded_resource << " " << "HTTP/1.1" << CRLF;
-
-        int port = base_uri.port();
-        if (base_uri.is_port_default())
-        {
-            port = (m_connection->is_ssl() ? 443 : 80);
-        }
-
-        // Add the Host header if user has not specified it explicitly
-        if (!m_request.headers().has(header_names::host))
-        {
-            request_stream << "Host: " << host << ":" << port << CRLF;
-        }
->>>>>>> 42881d22
 
             m_context->m_timer.start();
 
@@ -623,7 +607,7 @@
             request_stream.imbue(std::locale::classic());
             const auto &host = base_uri.host();
                 
-            request_stream << method << " " << encoded_resource << " " << "HTTP/1.1" << CRLF << "Host: " << host;
+            request_stream << method << " " << encoded_resource << " " << "HTTP/1.1" << CRLF;
                 
             int port = base_uri.port();
                 
@@ -632,7 +616,11 @@
                 port = (ctx->m_connection->is_ssl() ? 443 : 80);
             }
                 
-            request_stream << ":" << port << CRLF;
+            // Add the Host header if user has not specified it explicitly
+            if (!m_request.headers().has(header_names::host))
+            {
+                request_stream << "Host: " << host << ":" << port << CRLF;
+            }
                 
             // Extra request headers are constructed here.
             utility::string_t extra_headers;
