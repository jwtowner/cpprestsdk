/***
* ==++==
*
* Copyright (c) Microsoft Corporation. All rights reserved.
* Licensed under the Apache License, Version 2.0 (the "License");
* you may not use this file except in compliance with the License.
* You may obtain a copy of the License at
* http://www.apache.org/licenses/LICENSE-2.0
*
* Unless required by applicable law or agreed to in writing, software
* distributed under the License is distributed on an "AS IS" BASIS,
* WITHOUT WARRANTIES OR CONDITIONS OF ANY KIND, either express or implied.
* See the License for the specific language governing permissions and
* limitations under the License.
*
* ==--==
* =+=+=+=+=+=+=+=+=+=+=+=+=+=+=+=+=+=+=+=+=+=+=+=+=+=+=+=+=+=+=+=+=+=+=+=+=+=+=+=+=+=+=+=+=+=+=+=+=+=+=+=+=+=+=+=+
*
* HTTP Library: Client-side APIs.
*
* This file contains a cross platform implementation based on Boost.ASIO.
*
* For the latest on this and related APIs, please see http://casablanca.codeplex.com.
*
* =-=-=-=-=-=-=-=-=-=-=-=-=-=-=-=-=-=-=-=-=-=-=-=-=-=-=-=-=-=-=-=-=-=-=-=-=-=-=-=-=-=-=-=-=-=-=-=-=-=-=-=-=-=-=-=-
****/

#include "stdafx.h"

#include <boost/asio.hpp>
#include <boost/asio/ssl.hpp>
#include <boost/algorithm/string.hpp>

#if defined(BOOST_NO_CXX11_SMART_PTR)
#error "Cpp rest SDK requires c++11 smart pointer support from boost"
#endif

#include "cpprest/details/http_client_impl.h"
#include "cpprest/details/x509_cert_utilities.h"
#include <unordered_set>

using boost::asio::ip::tcp;

namespace web { namespace http
{
namespace client
{
namespace details
{

enum class httpclient_errorcode_context
{
    none = 0,
    connect,
    handshake,
    writeheader,
    writebody,
    readheader,
    readbody,
    close
};

class asio_connection_pool;
class asio_connection
{
    friend class asio_connection_pool;
public:
    asio_connection(boost::asio::io_service& io_service, bool use_ssl) :
    m_socket(io_service),
    m_pool_timer(io_service),
    m_is_reused(false),
    m_keep_alive(true)
    {
        if (use_ssl)
        {
            boost::asio::ssl::context sslContext(boost::asio::ssl::context::sslv23);
            sslContext.set_default_verify_paths();
            sslContext.set_options(boost::asio::ssl::context::default_workarounds);
            m_ssl_stream = utility::details::make_unique<boost::asio::ssl::stream<boost::asio::ip::tcp::socket &>>(m_socket, sslContext);
        }
    }

    ~asio_connection()
    {
        close();
    }

    void close()
    {
        std::lock_guard<std::mutex> lock(m_socket_lock);

        // Ensures closed connections owned by request_context will not be put to pool when they are released.
        m_keep_alive = false;

        boost::system::error_code error;
        m_socket.shutdown(tcp::socket::shutdown_both, error);
        m_socket.close(error);
    }

    boost::system::error_code cancel()
    {
        std::lock_guard<std::mutex> lock(m_socket_lock);
        boost::system::error_code error;
        m_socket.cancel(error);
        return error;
    }

    void cancel_pool_timer()
    {
        m_pool_timer.cancel();
    }

    bool is_reused() const { return m_is_reused; }
    void set_keep_alive(bool keep_alive) { m_keep_alive = keep_alive; }
    bool keep_alive() const { return m_keep_alive; }
    bool is_ssl() const { return m_ssl_stream ? true : false; }

    template <typename Iterator, typename Handler>
    void async_connect(const Iterator &begin, const Handler &handler)
    {
        std::lock_guard<std::mutex> lock(m_socket_lock);
        m_socket.async_connect(begin, handler);
    }

    template <typename HandshakeHandler, typename CertificateHandler>
    void async_handshake(boost::asio::ssl::stream_base::handshake_type type,
                         const http_client_config &config,
                         const HandshakeHandler &handshake_handler,
                         const CertificateHandler &cert_handler)
    {
        std::lock_guard<std::mutex> lock(m_socket_lock);
        assert(is_ssl());

        // Check to turn on/off server certificate verification.
        if (config.validate_certificates())
        {
            m_ssl_stream->set_verify_mode(boost::asio::ssl::context::verify_peer);
            m_ssl_stream->set_verify_callback(cert_handler);
        }
        else
        {
            m_ssl_stream->set_verify_mode(boost::asio::ssl::context::verify_none);
        }
        m_ssl_stream->async_handshake(type, handshake_handler);
    }

    template <typename ConstBufferSequence, typename Handler>
    void async_write(ConstBufferSequence &buffer, const Handler &writeHandler)
    {
        std::lock_guard<std::mutex> lock(m_socket_lock);
        if (m_ssl_stream)
        {
            boost::asio::async_write(*m_ssl_stream, buffer, writeHandler);
        }
        else
        {
            boost::asio::async_write(m_socket, buffer, writeHandler);
        }
    }

    template <typename MutableBufferSequence, typename CompletionCondition, typename Handler>
    void async_read(MutableBufferSequence &buffer, const CompletionCondition &condition, const Handler &readHandler)
    {
        std::lock_guard<std::mutex> lock(m_socket_lock);
        if (m_ssl_stream)
        {
            boost::asio::async_read(*m_ssl_stream, buffer, condition, readHandler);
        }
        else
        {
            boost::asio::async_read(m_socket, buffer, condition, readHandler);
        }
    }

    template <typename Handler>
    void async_read_until(boost::asio::streambuf &buffer, const std::string &delim, const Handler &readHandler)
    {
        std::lock_guard<std::mutex> lock(m_socket_lock);
        if (m_ssl_stream)
        {
            boost::asio::async_read_until(*m_ssl_stream, buffer, delim, readHandler);
        }
        else
        {
            boost::asio::async_read_until(m_socket, buffer, delim, readHandler);
        }
    }

private:
    template <typename TimeoutHandler>
    void start_pool_timer(int timeout_secs, const TimeoutHandler &handler)
    {
        m_pool_timer.expires_from_now(boost::posix_time::milliseconds(timeout_secs * 1000));
        m_pool_timer.async_wait(handler);
    }

    void start_reuse()
    {
        cancel_pool_timer();
        m_is_reused = true;
    }

    void handle_pool_timer(const boost::system::error_code& ec);

    // Guards concurrent access to socket/ssl::stream. This is necessary
    // because timeouts and cancellation can touch the socket at the same time
    // as normal message processing.
    std::mutex m_socket_lock;
    tcp::socket m_socket;
    std::unique_ptr<boost::asio::ssl::stream<tcp::socket &> > m_ssl_stream;

    boost::asio::deadline_timer m_pool_timer;
    bool m_is_reused;
    bool m_keep_alive;
};

class asio_connection_pool
{
public:

    asio_connection_pool(boost::asio::io_service& io_service, bool use_ssl, const utility::seconds &idle_timeout) :
    m_io_service(io_service),
    m_timeout_secs(static_cast<int>(idle_timeout.count())),
    m_use_ssl(use_ssl)
    {}

    ~asio_connection_pool()
    {
        std::lock_guard<std::mutex> lock(m_connections_mutex);
        // Cancel the pool timer for all connections.
        for (auto& connection : m_connections)
        {
            connection->cancel_pool_timer();
        }
    }

    void release(const std::shared_ptr<asio_connection> &connection)
    {
        if (connection->keep_alive() && (m_timeout_secs > 0))
        {
            connection->cancel();

            std::lock_guard<std::mutex> lock(m_connections_mutex);
            // This will destroy and remove the connection from pool after the set timeout.
            // We use 'this' because async calls to timer handler only occur while the pool exists.
            connection->start_pool_timer(m_timeout_secs, boost::bind(&asio_connection_pool::handle_pool_timer, this, boost::asio::placeholders::error, connection));
<<<<<<< HEAD

            std::lock_guard<std::mutex> lock(m_connections_mutex);
=======
>>>>>>> 3caa9939
            m_connections.push_back(connection);
        }
        // Otherwise connection is not put to the pool and it will go out of scope.
    }

    std::shared_ptr<asio_connection> obtain()
    {
        std::unique_lock<std::mutex> lock(m_connections_mutex);
        if (m_connections.empty())
        {
            lock.unlock();

            // No connections in pool => create a new connection instance.
            return std::make_shared<asio_connection>(m_io_service, m_use_ssl);
        }
        else
        {
            // Reuse connection from pool.
            auto connection = m_connections.back();
            m_connections.pop_back();
            lock.unlock();

            connection->start_reuse();
            return connection;
        }
    }

private:

    // Using weak_ptr here ensures bind() to this handler will not prevent the connection object from going out of scope.
    void handle_pool_timer(const boost::system::error_code& ec, const std::weak_ptr<asio_connection> &connection)
    {
        if (!ec)
        {
            auto connection_shared = connection.lock();
            if (connection_shared)
            {
                std::lock_guard<std::mutex> lock(m_connections_mutex);
                const auto &iter = std::find(m_connections.begin(), m_connections.end(), connection_shared);
                if (iter != m_connections.end())
                {
                    m_connections.erase(iter);
                }
            }
        }
    }

    boost::asio::io_service& m_io_service;
    const int m_timeout_secs;
    const bool m_use_ssl;
    std::vector<std::shared_ptr<asio_connection> > m_connections;
    std::mutex m_connections_mutex;
};

class asio_client : public _http_client_communicator, public std::enable_shared_from_this<asio_client>
{
public:
    asio_client(http::uri address, http_client_config client_config)
    : _http_client_communicator(std::move(address), client_config)
    , m_pool(crossplat::threadpool::shared_instance().service(),
             base_uri().scheme() == "https",
             client_config.timeout())
    , m_resolver(crossplat::threadpool::shared_instance().service())
    {}

    void send_request(const std::shared_ptr<request_context> &request_ctx) override;

    unsigned long open() override { return 0; }

    asio_connection_pool m_pool;
    tcp::resolver m_resolver;
};

class asio_context : public request_context, public std::enable_shared_from_this<asio_context>
{
public:
    asio_context(const std::shared_ptr<_http_client_communicator> &client,
                 http_request &request,
                 const std::shared_ptr<asio_connection> &connection)
    : request_context(client, request)
    , m_content_length(0)
    , m_needChunked(false)
    , m_timer(static_cast<int>(client->client_config().timeout().count()))
    , m_connection(connection)
#if defined(__APPLE__) || (defined(ANDROID) || defined(__ANDROID__))
    , m_openssl_failed(false)
#endif
    {}

    virtual ~asio_context()
    {
        m_timer.stop();
        // Release connection back to the pool. If connection was not closed, it will be put to the pool for reuse.
        std::static_pointer_cast<asio_client>(m_http_client)->m_pool.release(m_connection);
    }

    static std::shared_ptr<request_context> create_request_context(std::shared_ptr<_http_client_communicator> &client, http_request &request)
    {
        auto client_cast(std::static_pointer_cast<asio_client>(client));
        auto connection(client_cast->m_pool.obtain());
        auto ctx = std::make_shared<asio_context>(client, request, connection);
        ctx->m_timer.set_ctx(std::weak_ptr<asio_context>(ctx));
        return ctx;
    }

    void start_request()
    {
        if (m_request._cancellation_token().is_canceled())
        {
            request_context::report_error(make_error_code(std::errc::operation_canceled).value(), "Request canceled by user.");
            return;
        }

        const auto &base_uri = m_http_client->base_uri();
        auto encoded_resource = uri_builder(base_uri).append(m_request.relative_uri()).to_uri().resource().to_string();
        if (encoded_resource == "")
        {
            encoded_resource = "/";
        }

        const auto &method = m_request.method();

        // stop injection of headers via method
        // resource should be ok, since it's been encoded
        // and host won't resolve
        if (!::web::http::details::validate_method(method))
        {
            report_exception(http_exception("The method string is invalid."));
            return;
        }

        const auto &host = base_uri.host();
        std::ostream request_stream(&m_body_buf);

        request_stream << method << " " << encoded_resource << " " << "HTTP/1.1" << CRLF << "Host: " << host;

        int port = base_uri.port();
        if (base_uri.is_port_default())
        {
            port = (m_connection->is_ssl() ? 443 : 80);
        }
        request_stream << ":" << port << CRLF;

        // Extra request headers are constructed here.
        utility::string_t extra_headers;

        // Check user specified transfer-encoding.
        std::string transferencoding;
        if (m_request.headers().match(header_names::transfer_encoding, transferencoding) && transferencoding == "chunked")
        {
            m_needChunked = true;
        }
        else if (!m_request.headers().match(header_names::content_length, m_content_length))
        {
            // Stream without content length is the signal of requiring transfer encoding chunked.
            if (m_request.body())
            {
                m_needChunked = true;
                extra_headers.append(header_names::transfer_encoding);
                extra_headers.append(":chunked" + CRLF);
            }
        }

        request_stream << flatten_http_headers(m_request.headers());
        request_stream << extra_headers;
        // Enforce HTTP connection keep alive (even for the old HTTP/1.0 protocol).
        request_stream << "Connection: Keep-Alive" << CRLF << CRLF;

        // Start connection timeout timer.
        m_timer.start();

        if (m_connection->is_reused())
        {
            // If socket is a reused connection, try to write the request directly.
            write_request();
        }
        else
        {
            // If the connection is new (unresolved and unconnected socket), then start async
            // call to resolve first, leading eventually to request write.
            tcp::resolver::query query(host, utility::conversions::print_string(port));
            auto client = std::static_pointer_cast<asio_client>(m_http_client);
            client->m_resolver.async_resolve(query, boost::bind(&asio_context::handle_resolve, shared_from_this(), boost::asio::placeholders::error, boost::asio::placeholders::iterator));
        }

        // Register for notification on cancellation to abort this request.
        if(m_request._cancellation_token() != pplx::cancellation_token::none())
        {
            // weak_ptr prevents lambda from taking shared ownership of the context.
            // Otherwise context replacement in the handle_status_line() would leak the objects.
            std::weak_ptr<asio_context> ctx_weak(shared_from_this());
            m_cancellationRegistration = m_request._cancellation_token().register_callback([ctx_weak]()
            {
                if (auto ctx_lock = ctx_weak.lock())
                {
                    // Shut down transmissions, close the socket and prevent connection from being pooled.
                    ctx_lock->m_connection->close();
                }
            });
        }
    }

    template<typename _ExceptionType>
    void report_exception(const _ExceptionType &e)
    {
        report_exception(std::make_exception_ptr(e));
    }

    void report_exception(std::exception_ptr exceptionPtr) override
    {
        // Don't recycle connections that had an error into the connection pool.
        m_connection->close();
        request_context::report_exception(exceptionPtr);
    }

private:

    void report_error(const utility::string_t &message, const boost::system::error_code &ec, httpclient_errorcode_context context = httpclient_errorcode_context::none)
    {
        // By default, errorcodeValue don't need to converted
        long errorcodeValue = ec.value();

        // map timer cancellation to time_out
        if (ec == boost::system::errc::operation_canceled && m_timer.has_timedout())
        {
            errorcodeValue = make_error_code(std::errc::timed_out).value();
        }
        else
        {
            // We need to correct inaccurate ASIO error code base on context information
            switch (context)
            {
                case httpclient_errorcode_context::writeheader:
                    if (ec == boost::system::errc::broken_pipe)
                    {
                        errorcodeValue = make_error_code(std::errc::host_unreachable).value();
                    }
                    break;
                case httpclient_errorcode_context::connect:
                    if (ec == boost::system::errc::connection_refused)
                    {
                        errorcodeValue = make_error_code(std::errc::host_unreachable).value();
                    }
                    break;
                case httpclient_errorcode_context::readheader:
                    if (ec.default_error_condition().value() == boost::system::errc::no_such_file_or_directory) // bug in boost error_code mapping
                    {
                        errorcodeValue = make_error_code(std::errc::connection_aborted).value();
                    }
                    break;
                default:
                    break;
            }
        }
        request_context::report_error(errorcodeValue, message);
    }

    void handle_connect(const boost::system::error_code& ec, tcp::resolver::iterator endpoints)
    {
        m_timer.reset();
        if (!ec)
        {
            write_request();
        }
        else if (endpoints == tcp::resolver::iterator())
        {
            report_error("Failed to connect to any resolved endpoint", ec, httpclient_errorcode_context::connect);
        }
        else
        {
            // Replace the connection. This causes old connection object to go out of scope.
            auto client = std::static_pointer_cast<asio_client>(m_http_client);
            m_connection = client->m_pool.obtain();

            auto endpoint = *endpoints;
            m_connection->async_connect(endpoint, boost::bind(&asio_context::handle_connect, shared_from_this(), boost::asio::placeholders::error, ++endpoints));
        }
    }

    void handle_resolve(const boost::system::error_code& ec, tcp::resolver::iterator endpoints)
    {
        if (ec)
        {
            report_error("Error resolving address", ec, httpclient_errorcode_context::connect);
        }
        else
        {
            m_timer.reset();
            auto endpoint = *endpoints;
            m_connection->async_connect(endpoint, boost::bind(&asio_context::handle_connect, shared_from_this(), boost::asio::placeholders::error, ++endpoints));
        }
    }

    void write_request()
    {
        if (m_connection->is_ssl())
        {
            const auto weakCtx = std::weak_ptr<asio_context>(shared_from_this());
            m_connection->async_handshake(boost::asio::ssl::stream_base::client,
                                          m_http_client->client_config(),
                                          boost::bind(&asio_context::handle_handshake, shared_from_this(), boost::asio::placeholders::error),

                                          // Use a weak_ptr since the verify_callback is stored until the connection is destroyed.
                                          // This avoids creating a circular reference since we pool connection objects.
                                          [weakCtx](bool preverified, boost::asio::ssl::verify_context &verify_context)
                                          {
                                              auto this_request = weakCtx.lock();
                                              if(this_request)
                                              {
                                                  return this_request->handle_cert_verification(preverified, verify_context);
                                              }
                                              return false;
                                          });
        }
        else
        {
            m_connection->async_write(m_body_buf, boost::bind(&asio_context::handle_write_headers, shared_from_this(), boost::asio::placeholders::error));
        }
    }

    void handle_handshake(const boost::system::error_code& ec)
    {
        if (!ec)
        {
            m_connection->async_write(m_body_buf, boost::bind(&asio_context::handle_write_headers, shared_from_this(), boost::asio::placeholders::error));
        }
        else
        {
            report_error("Error in SSL handshake", ec, httpclient_errorcode_context::handshake);
        }
    }

    bool handle_cert_verification(bool preverified, boost::asio::ssl::verify_context &verifyCtx)
    {
        // OpenSSL calls the verification callback once per certificate in the chain,
        // starting with the root CA certificate. The 'leaf', non-Certificate Authority (CA)
        // certificate, i.e. actual server certificate is at the '0' position in the
        // certificate chain, the rest are optional intermediate certificates, followed
        // finally by the root CA self signed certificate.

        const auto &host = m_http_client->base_uri().host();
#if defined(__APPLE__) || (defined(ANDROID) || defined(__ANDROID__))
        // On OS X, iOS, and Android, OpenSSL doesn't have access to where the OS
        // stores keychains. If OpenSSL fails we will doing verification at the
        // end using the whole certificate chain so wait until the 'leaf' cert.
        // For now return true so OpenSSL continues down the certificate chain.
        if(!preverified)
        {
            m_openssl_failed = true;
        }
        if(m_openssl_failed)
        {
            return verify_cert_chain_platform_specific(verifyCtx, host);
        }
#endif

        boost::asio::ssl::rfc2818_verification rfc2818(host);
        return rfc2818(preverified, verifyCtx);
    }

    void handle_write_headers(const boost::system::error_code& ec)
    {
        if(ec)
        {
            report_error("Failed to write request headers", ec, httpclient_errorcode_context::writeheader);
        }
        else
        {
            if (m_needChunked)
            {
                handle_write_chunked_body(ec);
            }
            else
            {
                handle_write_large_body(ec);
            }
        }
    }

    void handle_write_chunked_body(const boost::system::error_code& ec)
    {
        if (ec)
        {
            // Reuse error handling.
            return handle_write_body(ec);
        }

        m_timer.reset();
        const auto &progress = m_request._get_impl()->_progress_handler();
        if (progress)
        {
            try
            {
                (*progress)(message_direction::upload, m_uploaded);
            }
            catch(...)
            {
                report_exception(std::current_exception());
                return;
            }
        }

        const auto & chunkSize = m_http_client->client_config().chunksize();
        auto readbuf = _get_readbuffer();
        uint8_t *buf = boost::asio::buffer_cast<uint8_t *>(m_body_buf.prepare(chunkSize + http::details::chunked_encoding::additional_encoding_space));
        const auto this_request = shared_from_this();
        readbuf.getn(buf + http::details::chunked_encoding::data_offset, chunkSize).then([this_request, buf, chunkSize](pplx::task<size_t> op)
        {
            size_t readSize = 0;
            try
            {
                readSize = op.get();
            }
            catch (...)
            {
                this_request->report_exception(std::current_exception());
                return;
            }

            const size_t offset = http::details::chunked_encoding::add_chunked_delimiters(buf, chunkSize + http::details::chunked_encoding::additional_encoding_space, readSize);
            this_request->m_body_buf.commit(readSize + http::details::chunked_encoding::additional_encoding_space);
            this_request->m_body_buf.consume(offset);
            this_request->m_uploaded += static_cast<uint64_t>(readSize);

            if (readSize != 0)
            {
                this_request->m_connection->async_write(this_request->m_body_buf,
                                                        boost::bind(&asio_context::handle_write_chunked_body, this_request, boost::asio::placeholders::error));
            }
            else
            {
                this_request->m_connection->async_write(this_request->m_body_buf,
                                                        boost::bind(&asio_context::handle_write_body, this_request, boost::asio::placeholders::error));
            }
        });
    }

    void handle_write_large_body(const boost::system::error_code& ec)
    {
        if (ec || m_uploaded >= m_content_length)
        {
            // Reuse error handling.
            return handle_write_body(ec);
        }

        m_timer.reset();
        const auto &progress = m_request._get_impl()->_progress_handler();
        if (progress)
        {
            try
            {
                (*progress)(message_direction::upload, m_uploaded);
            }
            catch(...)
            {
                report_exception(std::current_exception());
                return;
            }
        }

        const auto this_request = shared_from_this();
        const auto readSize = static_cast<size_t>(std::min(static_cast<uint64_t>(m_http_client->client_config().chunksize()), m_content_length - m_uploaded));
        auto readbuf = _get_readbuffer();
        readbuf.getn(boost::asio::buffer_cast<uint8_t *>(m_body_buf.prepare(readSize)), readSize).then([this_request](pplx::task<size_t> op)
        {
            try
            {
                const auto actualReadSize = op.get();
                if(actualReadSize == 0)
                {
                    this_request->report_exception(http_exception("Unexpected end of request body stream encountered before Content-Length satisfied."));
                    return;
                }
                this_request->m_uploaded += static_cast<uint64_t>(actualReadSize);
                this_request->m_body_buf.commit(actualReadSize);
                this_request->m_connection->async_write(this_request->m_body_buf, boost::bind(&asio_context::handle_write_large_body, this_request, boost::asio::placeholders::error));
            }
            catch (...)
            {
                this_request->report_exception(std::current_exception());
                return;
            }
        });
    }

    void handle_write_body(const boost::system::error_code& ec)
    {
        if (!ec)
        {
            m_timer.reset();
            const auto &progress = m_request._get_impl()->_progress_handler();
            if (progress)
            {
                try
                {
                    (*progress)(message_direction::upload, m_uploaded);
                }
                catch(...)
                {
                    report_exception(std::current_exception());
                    return;
                }
            }

            // Read until the end of entire headers
            m_connection->async_read_until(m_body_buf, CRLF + CRLF, boost::bind(&asio_context::handle_status_line, shared_from_this(), boost::asio::placeholders::error));
        }
        else
        {
            report_error("Failed to write request body", ec, httpclient_errorcode_context::writebody);
        }
    }

    void handle_status_line(const boost::system::error_code& ec)
    {
        if (!ec)
        {
            m_timer.reset();

            std::istream response_stream(&m_body_buf);
            std::string http_version;
            response_stream >> http_version;
            status_code status_code;
            response_stream >> status_code;

            std::string status_message;
            std::getline(response_stream, status_message);

            m_response.set_status_code(status_code);

            ::web::http::details::trim_whitespace(status_message);
            m_response.set_reason_phrase(std::move(status_message));

            if (!response_stream || http_version.substr(0, 5) != "HTTP/")
            {
                report_error("Invalid HTTP status line", ec, httpclient_errorcode_context::readheader);
                return;
            }

            read_headers();
        }
        else
        {
            // These errors tell if connection was closed.
            const bool socket_was_closed((boost::asio::error::eof == ec)
                                         || (boost::asio::error::connection_reset == ec)
                                         || (boost::asio::error::connection_aborted == ec));
            if (socket_was_closed && m_connection->is_reused())
            {
                // Failed to write to socket because connection was already closed while it was in the pool.
                // close() here ensures socket is closed in a robust way and prevents the connection from being put to the pool again.
                m_connection->close();

                // Create a new context and copy the request object, completion event and
                // cancellation registration to maintain the old state.
                // This also obtains a new connection from pool.
                auto new_ctx = create_request_context(m_http_client, m_request);
                new_ctx->m_request_completion = m_request_completion;
                new_ctx->m_cancellationRegistration = m_cancellationRegistration;

                auto client = std::static_pointer_cast<asio_client>(m_http_client);
                // Resend the request using the new context.
                client->send_request(new_ctx);
            }
            else
            {
                report_error("Failed to read HTTP status line", ec, httpclient_errorcode_context::readheader);
            }
        }
    }

    void read_headers()
    {
        auto needChunked = false;
        std::istream response_stream(&m_body_buf);
        std::string header;
        while (std::getline(response_stream, header) && header != "\r")
        {
            const auto colon = header.find(':');
            if (colon != std::string::npos)
            {
                auto name = header.substr(0, colon);
                auto value = header.substr(colon + 2, header.size() - (colon + 3)); // also exclude '\r'
                boost::algorithm::trim(name);
                boost::algorithm::trim(value);

                if (boost::iequals(name, header_names::transfer_encoding))
                {
                    needChunked = boost::iequals(value, U("chunked"));
                }

                if (boost::iequals(name, header_names::connection))
                {
                    // This assumes server uses HTTP/1.1 so that 'Keep-Alive' is the default,
                    // so connection is explicitly closed only if we get "Connection: close".
                    // We don't handle HTTP/1.0 server here. HTTP/1.0 server would need
                    // to respond using 'Connection: Keep-Alive' every time.
                    m_connection->set_keep_alive(!boost::iequals(value, U("close")));
                }

                m_response.headers().add(std::move(name), std::move(value));
            }
        }
        complete_headers();

        m_content_length = std::numeric_limits<size_t>::max(); // Without Content-Length header, size should be same as TCP stream - set it size_t max.
        m_response.headers().match(header_names::content_length, m_content_length);

        // note: need to check for 'chunked' here as well, azure storage sends both
        // transfer-encoding:chunked and content-length:0 (although HTTP says not to)
        if (m_request.method() == U("HEAD") || (!needChunked && m_content_length == 0))
        {
            // we can stop early - no body
            const auto &progress = m_request._get_impl()->_progress_handler();
            if (progress)
            {
                try
                {
                    (*progress)(message_direction::download, 0);
                }
                catch(...)
                {
                    report_exception(std::current_exception());
                    return;
                }
            }

            complete_request(0);
        }
        else
        {
            if (!needChunked)
            {
                async_read_until_buffersize(static_cast<size_t>(std::min(m_content_length, static_cast<uint64_t>(m_http_client->client_config().chunksize()))),
                                            boost::bind(&asio_context::handle_read_content, shared_from_this(), boost::asio::placeholders::error));
            }
            else
            {
                m_connection->async_read_until(m_body_buf, CRLF, boost::bind(&asio_context::handle_chunk_header, shared_from_this(), boost::asio::placeholders::error));
            }
        }
    }

    template <typename ReadHandler>
    void async_read_until_buffersize(size_t size, const ReadHandler &handler)
    {
        size_t size_to_read = 0;
        if (m_body_buf.size() < size)
        {
            size_to_read = size - m_body_buf.size();
        }

        m_connection->async_read(m_body_buf, boost::asio::transfer_exactly(size_to_read), handler);
    }

    void handle_chunk_header(const boost::system::error_code& ec)
    {
        if (!ec)
        {
            m_timer.reset();

            std::istream response_stream(&m_body_buf);
            std::string line;
            std::getline(response_stream, line);

            std::istringstream octetLine(std::move(line));
            int octets = 0;
            octetLine >> std::hex >> octets;

            if (octetLine.fail())
            {
                report_error("Invalid chunked response header", boost::system::error_code(), httpclient_errorcode_context::readbody);
            }
            else
            {
                async_read_until_buffersize(octets + CRLF.size(), // + 2 for crlf
                                            boost::bind(&asio_context::handle_chunk, shared_from_this(), boost::asio::placeholders::error, octets));
            }
        }
        else
        {
            report_error("Retrieving message chunk header", ec, httpclient_errorcode_context::readbody);
        }
    }

    void handle_chunk(const boost::system::error_code& ec, int to_read)
    {
        if (!ec)
        {
            m_timer.reset();

            m_downloaded += static_cast<uint64_t>(to_read);
            const auto &progress = m_request._get_impl()->_progress_handler();
            if (progress)
            {
                try
                {
                    (*progress)(message_direction::download, m_downloaded);
                }
                catch (...)
                {
                    report_exception(std::current_exception());
                    return;
                }
            }

            if (to_read == 0)
            {
                m_body_buf.consume(CRLF.size());
                complete_request(m_downloaded);
            }
            else
            {
                auto writeBuffer = _get_writebuffer();
                const auto this_request = shared_from_this();
                writeBuffer.putn(boost::asio::buffer_cast<const uint8_t *>(m_body_buf.data()), to_read).then([this_request, to_read](pplx::task<size_t> op)
                {
                    try
                    {
                        op.wait();
                    }
                    catch (...)
                    {
                        this_request->report_exception(std::current_exception());
                        return;
                    }
                    this_request->m_body_buf.consume(to_read + CRLF.size()); // consume crlf
                    this_request->m_connection->async_read_until(this_request->m_body_buf, CRLF, boost::bind(&asio_context::handle_chunk_header, this_request, boost::asio::placeholders::error));
                });
            }
        }
        else
        {
            report_error("Failed to read chunked response part", ec, httpclient_errorcode_context::readbody);
        }
    }

    void handle_read_content(const boost::system::error_code& ec)
    {
        auto writeBuffer = _get_writebuffer();

        if (ec)
        {
            if (ec == boost::asio::error::eof && m_content_length == std::numeric_limits<size_t>::max())
            {
                m_content_length = m_downloaded + m_body_buf.size();
            }
            else
            {
                report_error("Failed to read response body", ec, httpclient_errorcode_context::readbody);
                return;
            }
        }

        m_timer.reset();
        const auto &progress = m_request._get_impl()->_progress_handler();
        if (progress)
        {
            try
            {
                (*progress)(message_direction::download, m_downloaded);
            }
            catch (...)
            {
                report_exception(std::current_exception());
                return;
            }
        }

        if (m_downloaded < m_content_length)
        {
            // more data need to be read
            const auto this_request = shared_from_this();
            writeBuffer.putn(boost::asio::buffer_cast<const uint8_t *>(m_body_buf.data()),
                             static_cast<size_t>(std::min(static_cast<uint64_t>(m_body_buf.size()), m_content_length - m_downloaded)))
            .then([this_request](pplx::task<size_t> op)
            {
                size_t writtenSize = 0;
                try
                {
                    writtenSize = op.get();
                    this_request->m_downloaded += static_cast<uint64_t>(writtenSize);
                    this_request->m_body_buf.consume(writtenSize);
                    this_request->async_read_until_buffersize(static_cast<size_t>(std::min(static_cast<uint64_t>(this_request->m_http_client->client_config().chunksize()), this_request->m_content_length - this_request->m_downloaded)),
                                                              boost::bind(&asio_context::handle_read_content, this_request, boost::asio::placeholders::error));
                }
                catch (...)
                {
                    this_request->report_exception(std::current_exception());
                    return;
                }
            });
        }
        else
        {
            // Request is complete no more data to read.
            complete_request(m_downloaded);
        }
    }

    // Simple timer class wrapping Boost deadline timer.
    // Closes the connection when timer fires.
    class timeout_timer
    {
    public:

        timeout_timer(int seconds) :
        m_duration(boost::posix_time::milliseconds(seconds * 1000)),
        m_state(created),
        m_timer(crossplat::threadpool::shared_instance().service())
        {}

        void set_ctx(const std::weak_ptr<asio_context> &ctx)
        {
            m_ctx = ctx;
        }

        void start()
        {
            assert(m_state == created);
            assert(!m_ctx.expired());
            m_state = started;

            m_timer.expires_from_now(m_duration);
            auto ctx = m_ctx;
            m_timer.async_wait([ctx](const boost::system::error_code& ec)
                               {
                                   handle_timeout(ec, ctx);
                               });
        }

        void reset()
        {
            assert(m_state == started || m_state == timedout);
            assert(!m_ctx.expired());
            if(m_timer.expires_from_now(m_duration) > 0)
            {
                // The existing handler was canceled so schedule a new one.
                assert(m_state == started);
                auto ctx = m_ctx;
                m_timer.async_wait([ctx](const boost::system::error_code& ec)
                {
                    handle_timeout(ec, ctx);
                });
            }
        }

        bool has_timedout() const { return m_state == timedout; }

        void stop()
        {
            m_state = stopped;
            m_timer.cancel();
        }

        static void handle_timeout(const boost::system::error_code& ec,
                                   const std::weak_ptr<asio_context> &ctx)
        {
            if(!ec)
            {
                auto shared_ctx = ctx.lock();
                if (shared_ctx)
                {
                    assert(shared_ctx->m_timer.m_state != timedout);
                    shared_ctx->m_timer.m_state = timedout;
                    shared_ctx->m_connection->close();
                }
            }
        }

        enum timer_state
        {
            created,
            started,
            stopped,
            timedout
        };

        boost::posix_time::milliseconds m_duration;
        timer_state m_state;
        std::weak_ptr<asio_context> m_ctx;
        boost::asio::deadline_timer m_timer;
    };

    uint64_t m_content_length;
    bool m_needChunked;
    timeout_timer m_timer;
    boost::asio::streambuf m_body_buf;
    std::shared_ptr<asio_connection> m_connection;

#if defined(__APPLE__) || (defined(ANDROID) || defined(__ANDROID__))
    bool m_openssl_failed;
#endif
};

http_network_handler::http_network_handler(const uri &base_uri, const http_client_config &client_config) :
    m_http_client_impl(std::make_shared<asio_client>(base_uri, client_config))
{}

pplx::task<http_response> http_network_handler::propagate(http_request request)
{
    auto context = details::asio_context::create_request_context(m_http_client_impl, request);

    // Use a task to externally signal the final result and completion of the task.
    auto result_task = pplx::create_task(context->m_request_completion);

    // Asynchronously send the response with the HTTP client implementation.
    m_http_client_impl->async_send_request(context);

    return result_task;
}

void asio_client::send_request(const std::shared_ptr<request_context> &request_ctx)
{
    auto ctx = std::static_pointer_cast<asio_context>(request_ctx);
    ctx->start_request();
}

}}}} // namespaces<|MERGE_RESOLUTION|>--- conflicted
+++ resolved
@@ -244,11 +244,6 @@
             // This will destroy and remove the connection from pool after the set timeout.
             // We use 'this' because async calls to timer handler only occur while the pool exists.
             connection->start_pool_timer(m_timeout_secs, boost::bind(&asio_connection_pool::handle_pool_timer, this, boost::asio::placeholders::error, connection));
-<<<<<<< HEAD
-
-            std::lock_guard<std::mutex> lock(m_connections_mutex);
-=======
->>>>>>> 3caa9939
             m_connections.push_back(connection);
         }
         // Otherwise connection is not put to the pool and it will go out of scope.
