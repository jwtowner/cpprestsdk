/***
* ==++==
*
* Copyright (c) Microsoft Corporation. All rights reserved. 
* Licensed under the Apache License, Version 2.0 (the "License");
* you may not use this file except in compliance with the License.
* You may obtain a copy of the License at
* http://www.apache.org/licenses/LICENSE-2.0
*
* Unless required by applicable law or agreed to in writing, software
* distributed under the License is distributed on an "AS IS" BASIS,
* WITHOUT WARRANTIES OR CONDITIONS OF ANY KIND, either express or implied.
* See the License for the specific language governing permissions and
* limitations under the License.
*
* ==--==
* =+=+=+=+=+=+=+=+=+=+=+=+=+=+=+=+=+=+=+=+=+=+=+=+=+=+=+=+=+=+=+=+=+=+=+=+=+=+=+=+=+=+=+=+=+=+=+=+=+=+=+=+=+=+=+=+
*
* http_linux.cpp
*
* HTTP Library: Client-side APIs.
* 
* This file contains the implementation for Linux
*
* For the latest on this and related APIs, please see http://casablanca.codeplex.com.
*
* =-=-=-=-=-=-=-=-=-=-=-=-=-=-=-=-=-=-=-=-=-=-=-=-=-=-=-=-=-=-=-=-=-=-=-=-=-=-=-=-=-=-=-=-=-=-=-=-=-=-=-=-=-=-=-=-
****/

#include "stdafx.h"

#include "cpprest/http_client_impl.h"
#include "cpprest/x509_cert_utilities.h"
#include <unordered_set>

using boost::asio::ip::tcp;

namespace web { namespace http
{
    namespace client
    {
        namespace details
        {
            enum class httpclient_errorcode_context
            {
                none = 0,
                connect,
                handshake,
                writeheader,
                writebody,
                readheader,
                readbody,
                close
            };

            class linux_connection_pool;
            class linux_connection
            {
                friend class linux_connection_pool;
            public:
                linux_connection(boost::asio::io_service& io_service) :
                    m_socket(io_service),
                    m_pool_timer(io_service),
                    m_is_reused(false),
                    m_keep_alive(true)
                {}

                ~linux_connection()
                {
                    close();
                }

                void close()
                {
                    // Ensures closed connections owned by request_context will not be put to pool when they are released.
                    m_keep_alive = false;

                    boost::system::error_code error;
                    m_socket.shutdown(tcp::socket::shutdown_both, error);
                    m_socket.close(error);
                }

                boost::system::error_code cancel()
                {
                    boost::system::error_code error;
                    m_socket.cancel(error);
                    return error;
                }

                void cancel_pool_timer()
                {
                    m_pool_timer.cancel();
                }

                bool is_reused() const { return m_is_reused; }

                void set_keep_alive(bool keep_alive) { m_keep_alive = keep_alive; }
                bool keep_alive() const { return m_keep_alive; } 
                tcp::socket& socket() { return m_socket; }

            private:
                template <typename TimeoutHandler>
                void start_pool_timer(int timeout_secs, TimeoutHandler handler)
                {
                    m_pool_timer.expires_from_now(boost::posix_time::milliseconds(timeout_secs * 1000));
                    m_pool_timer.async_wait(handler);
                }

                void start_reuse()
                {
                    cancel_pool_timer();
                    m_is_reused = true;
                }

                void handle_pool_timer(const boost::system::error_code& ec);

                tcp::socket m_socket;
                boost::asio::deadline_timer m_pool_timer;
                bool m_is_reused;
                bool m_keep_alive;
            };

            class linux_connection_pool
            {
            public:

                linux_connection_pool(boost::asio::io_service& io_service, utility::seconds idle_timeout) :
                    m_io_service(io_service),
                    m_timeout_secs(static_cast<int>(idle_timeout.count()))
                {}

                ~linux_connection_pool()
                {
                    std::lock_guard<std::mutex> lock(m_connections_mutex);
                    // Cancel the pool timer for all connections.
                    for (auto& connection : m_connections)
                    {
                        connection->cancel_pool_timer();
                    }
                }

                void release(std::shared_ptr<linux_connection> connection)
                {
                    if (connection->keep_alive() && (m_timeout_secs > 0))
                    {
                        connection->cancel();
                        // This will destroy and remove the connection from pool after the set timeout.
                        // We use 'this' because async calls to timer handler only occur while the pool exists.
                        connection->start_pool_timer(m_timeout_secs, boost::bind(&linux_connection_pool::handle_pool_timer, this, boost::asio::placeholders::error, connection));

                        put_to_pool(connection);
                    }
                    // Otherwise connection is not put to the pool and it will go out of scope.
                }

                std::shared_ptr<linux_connection> obtain()
                {
                    if (is_pool_empty())
                    {
                        // No connections in pool => create a new connection instance.
                        return std::make_shared<linux_connection>(m_io_service);
                    }
                    else
                    {
                        // Reuse connection from pool.
                        auto connection(get_head());
                        connection->start_reuse();
                        return connection;
                    }
                }

                void remove(std::shared_ptr<linux_connection> connection)
                {
                    std::lock_guard<std::mutex> lock(m_connections_mutex);
                    m_connections.erase(connection);
                }

                // Using weak_ptr here ensures bind() to this handler will not prevent the connection object from going out of scope.
                void handle_pool_timer(const boost::system::error_code& ec, std::weak_ptr<linux_connection> connection)
                {
                    if (!ec)
                    {
                        if (auto connection_shared = connection.lock())
                        {
                            remove(connection_shared);
                        }
                    }
                }

            private:
                bool is_pool_empty()
                {
                    std::lock_guard<std::mutex> lock(m_connections_mutex);
                    return m_connections.empty();
                }

                std::shared_ptr<linux_connection> get_head()
                {
                    std::lock_guard<std::mutex> lock(m_connections_mutex);
                    auto connection(*m_connections.begin());
                    m_connections.erase(m_connections.begin());
                    return connection;
                }

                void put_to_pool(std::shared_ptr<linux_connection> connection)
                {
                    std::lock_guard<std::mutex> lock(m_connections_mutex);
                    m_connections.insert(connection);
                }

                boost::asio::io_service& m_io_service;
                const int m_timeout_secs;
                std::unordered_set<std::shared_ptr<linux_connection> > m_connections;
                std::mutex m_connections_mutex;
            };

            class linux_client_request_context : public request_context
            {
            public:
                static std::shared_ptr<request_context> create_request_context(std::shared_ptr<_http_client_communicator> &client, http_request &request);

                void report_error(const utility::string_t &message, boost::system::error_code ec, httpclient_errorcode_context context = httpclient_errorcode_context::none)
                {
                    // By default, errorcodeValue don't need to converted
                    long errorcodeValue = ec.value();

                    // map timer cancellation to time_out
                    if (ec == boost::system::errc::operation_canceled && m_timedout)
                    {
                        errorcodeValue = make_error_code(std::errc::timed_out).value();
                    }
                    else
                    {
                        // We need to correct inaccurate ASIO error code base on context information
                        switch (context)
                        {
                        case httpclient_errorcode_context::writeheader:
                            if (ec == boost::system::errc::broken_pipe)
                            {
                                errorcodeValue = make_error_code(std::errc::host_unreachable).value();
                            }
                            break;
                        case httpclient_errorcode_context::connect:
                            if (ec == boost::system::errc::connection_refused)
                            {
                                errorcodeValue = make_error_code(std::errc::host_unreachable).value();
                            }
                            break;
                        case httpclient_errorcode_context::readheader:
                            if (ec.default_error_condition().value() == boost::system::errc::no_such_file_or_directory) // bug in boost error_code mapping
                            {
                                errorcodeValue = make_error_code(std::errc::connection_aborted).value();
                            }
                            break;
                        default:
                            break;
                        }
                    }
                    request_context::report_error(errorcodeValue, message);
                }
                
                void set_timer(const int secs)
                {
                    m_timeout_timer.expires_from_now(boost::posix_time::milliseconds(secs * 1000));
                    m_timeout_timer.async_wait(boost::bind(&linux_client_request_context::handle_timeout_timer, this, boost::asio::placeholders::error));
                }
                
                void reset_timer(const int secs)
                {
                    if (m_timeout_timer.expires_from_now(boost::posix_time::milliseconds(secs * 1000)) > 0)
                    {
                        m_timeout_timer.async_wait(boost::bind(&linux_client_request_context::handle_timeout_timer, this, boost::asio::placeholders::error));
                    }
                }
                
                std::unique_ptr<boost::asio::ssl::stream<tcp::socket &> > m_ssl_stream;
                uint64_t m_known_size;
                bool m_needChunked;
                bool m_timedout;
                boost::asio::streambuf m_body_buf;
                boost::asio::deadline_timer m_timeout_timer;
                std::shared_ptr<linux_connection> m_connection;
                
#if defined(__APPLE__) || defined(ANDROID)
                bool m_openssl_failed;
#endif

                virtual ~linux_client_request_context();

                void handle_timeout_timer(const boost::system::error_code& ec)
                {
                    if (!ec)
                    {
                        m_timedout = true;
                        auto error(m_connection->cancel());
                        if (error)
                        {
                            report_error("Failed to cancel the socket", error);
                        }
                    }
                }

                linux_client_request_context(
                    const std::shared_ptr<_http_client_communicator> &client, 
                    http_request request, 
                    const std::shared_ptr<linux_connection> &connection);

            protected:
                virtual void cleanup()
                {
                    delete this;
                }
            };

            class linux_client : public _http_client_communicator, public std::enable_shared_from_this<linux_client>
            {
            public:

                linux_client(http::uri address, http_client_config client_config)
                    : _http_client_communicator(std::move(address), client_config)
                    , m_io_service(crossplat::threadpool::shared_instance().service())
                    , m_pool(crossplat::threadpool::shared_instance().service(), client_config.timeout())
                    , m_resolver(crossplat::threadpool::shared_instance().service())
                {}

                unsigned long open()
                {
                    return 0;
                }

                void send_request(std::shared_ptr<request_context> request_ctx)
                {
                    if (request_ctx->m_request._cancellation_token().is_canceled())
                    {
                        request_ctx->report_error(make_error_code(std::errc::operation_canceled).value(), "Request cancelled by user.");
                        return;
                    }

                    auto ctx = std::static_pointer_cast<linux_client_request_context>(request_ctx);

                    if (m_uri.scheme() == "https")
                    {
                        reset_ssl_stream(ctx);
                    }

                    auto encoded_resource = uri_builder(m_uri).append(ctx->m_request.relative_uri()).to_uri().resource().to_string();
                    if (encoded_resource == "")
                    {
                        encoded_resource = "/";
                    }

                    const auto &method = ctx->m_request.method();

                    // stop injection of headers via method
                    // resource should be ok, since it's been encoded
                    // and host won't resolve
                    if (!validate_method(method))
                    {
                        ctx->report_exception(http_exception("The method string is invalid."));
                        return;
                    }

                    const auto &host = m_uri.host();
                    std::ostream request_stream(&ctx->m_body_buf);

                    request_stream << method << " " << encoded_resource << " " << "HTTP/1.1" << CRLF << "Host: " << host;

                    int port = m_uri.port();
                    if (m_uri.is_port_default())
                    {
                        port = (ctx->m_ssl_stream ? 443 : 80);
                    }
                    request_stream << ":" << port << CRLF;

                    // Extra request headers are constructed here.
                    utility::string_t extra_headers;

                    // Check user specified transfer-encoding.
                    std::string transferencoding;
                    if (ctx->m_request.headers().match(header_names::transfer_encoding, transferencoding) && transferencoding == "chunked")
                    {
                        ctx->m_needChunked = true;
                    } 
                    else if (!ctx->m_request.headers().match(header_names::content_length, ctx->m_known_size))
                    {
                        // Stream without content length is the signal of requiring transfer encoding chunked.
                        if (ctx->m_request.body())
                        {
                            ctx->m_needChunked = true;
                            extra_headers.append(header_names::transfer_encoding);
                            extra_headers.append(":chunked" + CRLF);
                        }
                    }

                    request_stream << flatten_http_headers(ctx->m_request.headers());
                    request_stream << extra_headers;
                    // Enforce HTTP connection keep alive (even for the old HTTP/1.0 protocol).
                    request_stream << "Connection: Keep-Alive" << CRLF << CRLF;

                    ctx->set_timer(static_cast<int>(client_config().timeout().count()));

                    if (ctx->m_connection->socket().is_open())
                    {
                        // If socket is already open (connection is reused), try to write the request directly.
                        write_request(ctx);
                    }
                    else
                    {
                        // If the connection is new (unresolved and unconnected socket), then start async
                        // call to resolve first, leading eventually to request write.
                        tcp::resolver::query query(host, utility::conversions::print_string(port));
                        m_resolver.async_resolve(query, boost::bind(&linux_client::handle_resolve, shared_from_this(), boost::asio::placeholders::error, boost::asio::placeholders::iterator, ctx));
                    }

                    // Register for notification on cancellation to abort this request.
                    if(request_ctx->m_request._cancellation_token() != pplx::cancellation_token::none())
                    {
                        // weak_ptr prevents lambda from taking shared ownership of the context.
                        // Otherwise context replacement in the handle_status_line() would leak the objects.
                        std::weak_ptr<linux_client_request_context> ctx_weak(ctx);
                        ctx->m_cancellationRegistration = request_ctx->m_request._cancellation_token().register_callback([ctx_weak]()
                        {
                            if (auto ctx_lock = ctx_weak.lock())
                            {
                                // Cancel operations and all asio async handlers.
                                ctx_lock->m_connection->cancel();
                                // Shut down transmissions, close the socket and prevent connection from being pooled.
                                ctx_lock->m_connection->close();
                            }
                        });
                    }
                }

                boost::asio::io_service& m_io_service;
                linux_connection_pool m_pool;

            private:
                tcp::resolver m_resolver;
<<<<<<< HEAD
#if defined(__APPLE__) || defined(ANDROID)
                bool m_openssl_failed;
#endif
=======
                
                static bool _check_streambuf(std::shared_ptr<linux_client_request_context> ctx, concurrency::streams::streambuf<uint8_t> rdbuf, const utility::char_t* msg)
                {
                    if (!rdbuf.is_open())
                    {
                        auto eptr = rdbuf.exception();
                        if (!(eptr == nullptr))
                        {
                            ctx->report_exception(eptr);
                        }
                        else
                        {
                            ctx->report_exception(http_exception(msg));
                        }
                    }
                    return rdbuf.is_open();
                }
>>>>>>> bad74a29

                // Helper function to create ssl stream and set verification options.
                void reset_ssl_stream(const std::shared_ptr<linux_client_request_context> &ctx)
                {
                    boost::asio::ssl::context sslContext(boost::asio::ssl::context::sslv23);
                    sslContext.set_default_verify_paths();
                    sslContext.set_options(boost::asio::ssl::context::default_workarounds);
                    ctx->m_ssl_stream.reset(new boost::asio::ssl::stream<boost::asio::ip::tcp::socket &>(ctx->m_connection->socket(), sslContext));

                    // Check to turn off server certificate verification.
                    if (client_config().validate_certificates())
                    {
                        ctx->m_ssl_stream->set_verify_mode(boost::asio::ssl::context::verify_peer);
                        ctx->m_ssl_stream->set_verify_callback(boost::bind(&linux_client::handle_cert_verification, shared_from_this(), _1, _2, ctx));
#if defined(__APPLE__) || defined(ANDROID)
                        ctx->m_openssl_failed = false;
#endif
                    }
                    else
                    {
                        ctx->m_ssl_stream->set_verify_mode(boost::asio::ssl::context::verify_none);
                    }
                }

                void handle_resolve(const boost::system::error_code& ec, tcp::resolver::iterator endpoints, std::shared_ptr<linux_client_request_context> ctx)
                {
                    if (ec)
                    {
                        ctx->report_error("Error resolving address", ec, httpclient_errorcode_context::connect);
                    }
                    else
                    {
                        auto endpoint = *endpoints;
                        ctx->m_connection->socket().async_connect(endpoint, boost::bind(&linux_client::handle_connect, shared_from_this(), boost::asio::placeholders::error, ++endpoints, ctx));
                    }
                }

                void write_request(std::shared_ptr<linux_client_request_context> &ctx)
                {
                    if (ctx->m_ssl_stream)
                    {
                        ctx->m_ssl_stream->async_handshake(boost::asio::ssl::stream_base::client, boost::bind(&linux_client::handle_handshake, shared_from_this(), boost::asio::placeholders::error, ctx));
                    }
                    else
                    {
                        boost::asio::async_write(ctx->m_connection->socket(), ctx->m_body_buf, boost::bind(&linux_client::handle_write_headers, shared_from_this(), boost::asio::placeholders::error, ctx));
                    }
                }

                void handle_connect(const boost::system::error_code& ec, tcp::resolver::iterator endpoints, const std::shared_ptr<linux_client_request_context> &ctx)
                {
                    if (!ec)
                    {
                        write_request(ctx);
                    }
                    else if (endpoints == tcp::resolver::iterator())
                    {
                        ctx->report_error("Failed to connect to any resolved endpoint", ec, httpclient_errorcode_context::connect);
                    }
                    else
                    {
                        ctx->m_timeout_timer.cancel();

                        // Replace the connection. This causes old connection object to go out of scope.
                        ctx->m_connection = m_pool.obtain(); 
                        
                        if (ctx->m_ssl_stream)
                        {
                            reset_ssl_stream(ctx);
                        }
                        auto endpoint = *endpoints;
                        ctx->m_connection->socket().async_connect(endpoint, boost::bind(&linux_client::handle_connect, shared_from_this(), boost::asio::placeholders::error, ++endpoints, ctx));
                    }
                }

                bool handle_cert_verification(bool preverified, boost::asio::ssl::verify_context &verifyCtx, const std::shared_ptr<linux_client_request_context> &requestCtx)
                {
                    // Unreferenced parameter on some platforms.
                    requestCtx;

                    // OpenSSL calls the verification callback once per certificate in the chain,
                    // starting with the root CA certificate. The 'leaf', non-Certificate Authority (CA)
                    // certificate, i.e. actual server certificate is at the '0' position in the
                    // certificate chain, the rest are optional intermediate certificates, followed
                    // finally by the root CA self signed certificate.
                    
#if defined(__APPLE__) || defined(ANDROID)
                    if(!preverified)
                    {
                        requestCtx->m_openssl_failed = true;
                    }
                    if(requestCtx->m_openssl_failed)
                    {
                        // On OS X, iOS, and Android, OpenSSL doesn't have access to where the OS
                        // stores keychains. If OpenSSL fails we will doing verification at the
                        // end using the whole certificate chain so wait until the 'leaf' cert.
                        // For now return true so OpenSSL continues down the certificate chain.
                        X509_STORE_CTX *storeContext = verifyCtx.native_handle();
                        int currentDepth = X509_STORE_CTX_get_error_depth(storeContext);
                        if(currentDepth != 0)
                        {
                            return true;
                        }
                    
                        STACK_OF(X509) *certStack = X509_STORE_CTX_get_chain(storeContext);
                        const int numCerts = sk_X509_num(certStack);
                        if(numCerts < 0)
                        {
                            return false;
                        }
                    
                        std::vector<std::string> certChain;
                        certChain.reserve(numCerts);
                        for(int i = 0; i < numCerts; ++i)
                        {
                            X509 *cert = sk_X509_value(certStack, i);
                                
                            // Encode into DER format into raw memory.
                            int len = i2d_X509(cert, nullptr);
                            if(len < 0)
                            {
                                return false;
                            }
                        
                            std::string certData;
                            certData.resize(len);
                            unsigned char * buffer = reinterpret_cast<unsigned char *>(&certData[0]);
                            len = i2d_X509(cert, &buffer);
                            if(len < 0)
                            {
                                return false;
                            }
                        
                            certChain.push_back(std::move(certData));
                        }
                    
                        return verify_X509_cert_chain(certChain, m_uri.host());
                    }
#endif
                    
                    boost::asio::ssl::rfc2818_verification rfc2818(m_uri.host());
                    return rfc2818(preverified, verifyCtx);
                }

                void handle_handshake(const boost::system::error_code& ec, std::shared_ptr<linux_client_request_context> ctx)
                {
                    if (!ec)
                    {
                        boost::asio::async_write(*ctx->m_ssl_stream, ctx->m_body_buf, boost::bind(&linux_client::handle_write_headers, shared_from_this(), boost::asio::placeholders::error, ctx));
                    }
                    else
                    {
                        ctx->report_error("Error in SSL handshake", ec, httpclient_errorcode_context::handshake);
                    }
                }

                void handle_write_chunked_body(const boost::system::error_code& ec, std::shared_ptr<linux_client_request_context> ctx)
                {
                    if (ec)
                    {
                        // Reuse error handling.
                        return handle_write_body(ec, ctx);
                    }

                    auto progress = ctx->m_request._get_impl()->_progress_handler();
                    if (progress)
                    {
                        try
                        {
                            (*progress)(message_direction::upload, ctx->m_uploaded);
                        }
                        catch(...)
                        {
                            ctx->report_exception(std::current_exception());
                            return;
                        }
                    }

                    const auto & chunkSize = client_config().chunksize();
                    auto readbuf = ctx->_get_readbuffer();
                    uint8_t *buf = boost::asio::buffer_cast<uint8_t *>(ctx->m_body_buf.prepare(chunkSize + http::details::chunked_encoding::additional_encoding_space));
                    readbuf.getn(buf + http::details::chunked_encoding::data_offset, chunkSize)
                    .then([=](pplx::task<size_t> op)
                    {
                        size_t readSize = 0;
                        try
                        {
                            readSize = op.get();
                        }
                        catch (...)
                        {
                            ctx->report_exception(std::current_exception());
                            return;
                        }

                        const size_t offset = http::details::chunked_encoding::add_chunked_delimiters(buf, chunkSize + http::details::chunked_encoding::additional_encoding_space, readSize);
                        ctx->m_body_buf.commit(readSize + http::details::chunked_encoding::additional_encoding_space);
                        ctx->m_body_buf.consume(offset);
                        ctx->m_uploaded += static_cast<uint64_t>(readSize);
                        if (ctx->m_ssl_stream)
                        {
                            if (readSize != 0)
                            {
                                boost::asio::async_write(*ctx->m_ssl_stream, ctx->m_body_buf,
                                    boost::bind(&linux_client::handle_write_chunked_body, shared_from_this(), boost::asio::placeholders::error, ctx));
                            }
                            else
                            {
                                boost::asio::async_write(*ctx->m_ssl_stream, ctx->m_body_buf,
                                    boost::bind(&linux_client::handle_write_body, shared_from_this(), boost::asio::placeholders::error, ctx));
                            }
                        }
                        else
                        {
                            if (readSize != 0)
                            {
                                boost::asio::async_write(ctx->m_connection->socket(), ctx->m_body_buf,
                                    boost::bind(&linux_client::handle_write_chunked_body, shared_from_this(), boost::asio::placeholders::error, ctx));
                            }
                            else
                            {
                                boost::asio::async_write(ctx->m_connection->socket(), ctx->m_body_buf,
                                    boost::bind(&linux_client::handle_write_body, shared_from_this(), boost::asio::placeholders::error, ctx));
                            }
                        }
                    });
                }

                void handle_write_large_body(const boost::system::error_code& ec, std::shared_ptr<linux_client_request_context> ctx)
                {
                    if (ec || ctx->m_uploaded >= ctx->m_known_size)
                    {
                        // Reuse error handling.
                        return handle_write_body(ec, ctx);
                    }

                    auto progress = ctx->m_request._get_impl()->_progress_handler();
                    if (progress)
                    {
                        try
                        {
                            (*progress)(message_direction::upload, ctx->m_uploaded);
                        }
                        catch(...)
                        {
                            ctx->report_exception(std::current_exception());
                            return;
                        }
                    }

                    auto write_chunk = [=](size_t chunkSize)
                    {
                        ctx->m_uploaded += static_cast<uint64_t>(chunkSize);
                        ctx->m_body_buf.commit(chunkSize);

                        if (ctx->m_ssl_stream)
                        {
                            boost::asio::async_write(*ctx->m_ssl_stream, ctx->m_body_buf,
                                boost::bind(&linux_client::handle_write_large_body, shared_from_this(), boost::asio::placeholders::error, ctx));
                        }
                        else
                        {
                            boost::asio::async_write(ctx->m_connection->socket(), ctx->m_body_buf,
                                boost::bind(&linux_client::handle_write_large_body, shared_from_this(), boost::asio::placeholders::error, ctx));
                        }
                    };

                    const auto readSize = static_cast<size_t>(std::min(static_cast<uint64_t>(client_config().chunksize()), ctx->m_known_size - ctx->m_uploaded));

                    auto readbuf = ctx->_get_readbuffer();
                    readbuf.getn(boost::asio::buffer_cast<uint8_t *>(ctx->m_body_buf.prepare(readSize)), readSize)
                    .then([=](pplx::task<size_t> op)
                    {
                        try
                        {
                            write_chunk(op.get());
                        }
                        catch (...)
                        {
                            ctx->report_exception(std::current_exception());
                            return;
                        }
                    });
                }

                void handle_write_headers(const boost::system::error_code& ec, std::shared_ptr<linux_client_request_context> ctx)
                {
                    if(ec)
                    {
                        ctx->report_error("Failed to write request headers", ec, httpclient_errorcode_context::writeheader);
                    }
                    else
                    {
                        if (ctx->m_needChunked)
                        {
                            handle_write_chunked_body(ec, ctx);
                        }
                        else
                        {
                            handle_write_large_body(ec, ctx);
                        }
                    }
                }

                void handle_write_body(const boost::system::error_code& ec, std::shared_ptr<linux_client_request_context> ctx)
                {
                    if (!ec)
                    {
                        auto progress = ctx->m_request._get_impl()->_progress_handler();
                        if (progress)
                        {
                            try
                            {
                                (*progress)(message_direction::upload, ctx->m_uploaded);
                            }
                            catch(...)
                            {
                                ctx->report_exception(std::current_exception());
                                return;
                            }
                        }

                        // Read until the end of entire headers
                        if (ctx->m_ssl_stream)
                        {
                            boost::asio::async_read_until(*ctx->m_ssl_stream, ctx->m_body_buf, CRLF+CRLF,
                                boost::bind(&linux_client::handle_status_line, shared_from_this(), boost::asio::placeholders::error, ctx));
                        }
                        else
                        {
                            boost::asio::async_read_until(ctx->m_connection->socket(), ctx->m_body_buf, CRLF+CRLF,
                                boost::bind(&linux_client::handle_status_line, shared_from_this(), boost::asio::placeholders::error, ctx));
                        }
                    }
                    else
                    {
                        ctx->report_error("Failed to write request body", ec, httpclient_errorcode_context::writebody);
                    }
                }

                void handle_status_line(const boost::system::error_code& ec, std::shared_ptr<linux_client_request_context> ctx)
                {
                    if (!ec)
                    {
                        std::istream response_stream(&ctx->m_body_buf);
                        std::string http_version;
                        response_stream >> http_version;
                        status_code status_code;
                        response_stream >> status_code;

                        std::string status_message;
                        std::getline(response_stream, status_message);

                        ctx->m_response.set_status_code(status_code);

                        trim_whitespace(status_message);
                        ctx->m_response.set_reason_phrase(std::move(status_message));

                        if (!response_stream || http_version.substr(0, 5) != "HTTP/")
                        {
                            ctx->report_error("Invalid HTTP status line", ec, httpclient_errorcode_context::readheader);
                            return;
                        }
                        
                        read_headers(ctx);
                    }
                    else
                    {
                        // These errors tell if connection was closed.
                        const bool socket_was_closed((boost::asio::error::eof == ec)
                                || (boost::asio::error::connection_reset == ec)
                                || (boost::asio::error::connection_aborted == ec));
                        if (socket_was_closed && ctx->m_connection->is_reused() && ctx->m_connection->socket().is_open())
                        {
                            // Failed to write to socket because connection was already closed while it was in the pool.
                            // close() here ensures socket is closed in a robust way and prevents the connection from being put to the pool again.
                            ctx->m_connection->close();

                            // Create a new context and copy the requst object, completion event and
                            // cancellation registration to maintain the old state.
                            // This also obtains a new connection from pool.
                            auto new_ctx = details::linux_client_request_context::create_request_context(ctx->m_http_client, ctx->m_request);
                            new_ctx->m_request_completion = ctx->m_request_completion;
                            new_ctx->m_cancellationRegistration = ctx->m_cancellationRegistration;

                            // Replace context with the new one. This causes the old context and connection to go out of scope.
                            ctx = std::static_pointer_cast<linux_client_request_context>(new_ctx);

                            // Resend the request using the new context.
                            send_request(ctx);
                        }
                        else
                        {
                            ctx->report_error("Failed to read HTTP status line", ec, httpclient_errorcode_context::readheader);
                        }
                    }
                }

                void read_headers(const std::shared_ptr<linux_client_request_context> &ctx)
                {
                    auto needChunked = false;
                    std::istream response_stream(&ctx->m_body_buf);
                    std::string header;
                    while (std::getline(response_stream, header) && header != "\r")
                    {
                        const auto colon = header.find(':');
                        if (colon != std::string::npos)
                        {
                            auto name = header.substr(0, colon);
                            auto value = header.substr(colon+2, header.size()-(colon+3)); // also exclude '\r'
                            boost::algorithm::trim(name);
                            boost::algorithm::trim(value);

                            if (boost::iequals(name, header_names::transfer_encoding))
                            {
                                needChunked = boost::iequals(value, U("chunked"));
                            }

                            if (boost::iequals(name, header_names::connection))
                            {
                                // This assumes server uses HTTP/1.1 so that 'Keep-Alive' is the default,
                                // so connection is explicitly closed only if we get "Connection: close".
                                // We don't handle HTTP/1.0 server here. HTTP/1.0 server would need
                                // to respond using 'Connection: Keep-Alive' every time.
                                ctx->m_connection->set_keep_alive(!boost::iequals(value, U("close")));
                            }

                            ctx->m_response.headers().add(std::move(name), std::move(value));
                        }
                    }
                    ctx->complete_headers();

                    ctx->m_known_size = std::numeric_limits<size_t>::max(); // Without Content-Length header, size should be same as TCP stream - set it size_t max.
                    ctx->m_response.headers().match(header_names::content_length, ctx->m_known_size);

                    // note: need to check for 'chunked' here as well, azure storage sends both
                    // transfer-encoding:chunked and content-length:0 (although HTTP says not to)
                    if (ctx->m_request.method() == U("HEAD") || (!needChunked && ctx->m_known_size == 0))
                    {
                        // we can stop early - no body
                        auto progress = ctx->m_request._get_impl()->_progress_handler();
                        if (progress)
                        {
                            try
                            {
                                (*progress)(message_direction::download, 0);
                            }
                            catch(...)
                            {
                                ctx->report_exception(std::current_exception());
                                return;
                            }
                        }

                        ctx->complete_request(0);
                    }
                    else
                    {
                        if (!needChunked)
                        {
                            async_read_until_buffersize(static_cast<size_t>(std::min(ctx->m_known_size, static_cast<uint64_t>(client_config().chunksize()))),
                                boost::bind(&linux_client::handle_read_content, shared_from_this(), boost::asio::placeholders::error, ctx), ctx);
                        }
                        else
                        {
                            if (ctx->m_ssl_stream)
                            {
                                boost::asio::async_read_until(*ctx->m_ssl_stream, ctx->m_body_buf, CRLF,
                                    boost::bind(&linux_client::handle_chunk_header, shared_from_this(), boost::asio::placeholders::error, ctx));
                            }
                            else
                            {
                                boost::asio::async_read_until(ctx->m_connection->socket(), ctx->m_body_buf, CRLF,
                                    boost::bind(&linux_client::handle_chunk_header, shared_from_this(), boost::asio::placeholders::error, ctx));
                            }
                        }
                    }
                }

                template <typename ReadHandler>
                void async_read_until_buffersize(size_t size, ReadHandler handler, std::shared_ptr<linux_client_request_context> ctx)
                {
                    size_t size_to_read = 0;
                    if (ctx->m_body_buf.size() < size)
                    {
                        size_to_read = size - ctx->m_body_buf.size();
                    }

                    if (ctx->m_ssl_stream)
                    {
                        boost::asio::async_read(*ctx->m_ssl_stream, ctx->m_body_buf, boost::asio::transfer_at_least(size_to_read), handler);
                    }
                    else
                    {
                        boost::asio::async_read(ctx->m_connection->socket(), ctx->m_body_buf, boost::asio::transfer_at_least(size_to_read), handler);
                    }
                }

                void handle_chunk_header(const boost::system::error_code& ec, std::shared_ptr<linux_client_request_context> ctx)
                {
                    if (!ec)
                    {
                        std::istream response_stream(&ctx->m_body_buf);
                        std::string line;
                        std::getline(response_stream, line);

                        std::istringstream octetLine(std::move(line));
                        int octets = 0;
                        octetLine >> std::hex >> octets;

                        if (octetLine.fail())
                        {
                            ctx->report_error("Invalid chunked response header", boost::system::error_code(), httpclient_errorcode_context::readbody);
                        }
                        else
                        {
                            async_read_until_buffersize(octets + CRLF.size(), // +2 for crlf
                                boost::bind(&linux_client::handle_chunk, shared_from_this(), boost::asio::placeholders::error, octets, ctx), ctx);
                        }
                    }
                    else
                    {
                        ctx->report_error("Retrieving message chunk header", ec, httpclient_errorcode_context::readbody);
                    }
                }

                void handle_chunk(const boost::system::error_code& ec, int to_read, std::shared_ptr<linux_client_request_context> ctx)
                {
                    if (!ec)
                    {
                        ctx->m_downloaded += static_cast<uint64_t>(to_read);
                        auto progress = ctx->m_request._get_impl()->_progress_handler();
                        if (progress)
                        {
                            try
                            {
                                (*progress)(message_direction::download, ctx->m_downloaded);
                            }
                            catch (...)
                            {
                                ctx->report_exception(std::current_exception());
                                return;
                            }
                        }

                        if (to_read == 0)
                        {
                            ctx->m_body_buf.consume(CRLF.size());
                            ctx->_get_writebuffer().sync()
                            .then([ctx](pplx::task<void> op)
                            {
                                try
                                {
                                    op.wait();
                                    ctx->complete_request(ctx->m_downloaded);
                                }
                                catch (...)
                                {
                                    ctx->report_exception(std::current_exception());
                                }
                            });
                        }
                        else
                        {
                            ctx->reset_timer(static_cast<int>(client_config().timeout().count()));

                            auto writeBuffer = ctx->_get_writebuffer();
                            writeBuffer.putn(boost::asio::buffer_cast<const uint8_t *>(ctx->m_body_buf.data()), to_read)
                            .then([=](pplx::task<size_t> op)
                            {
                                try
                                {
                                    op.wait();
                                }
                                catch (...)
                                {
                                    ctx->report_exception(std::current_exception());
                                    return;
                                }
                                ctx->m_body_buf.consume(to_read + CRLF.size()); // consume crlf

                                if (ctx->m_ssl_stream)
                                {
                                    boost::asio::async_read_until(*ctx->m_ssl_stream, ctx->m_body_buf, CRLF,
                                        boost::bind(&linux_client::handle_chunk_header, shared_from_this(), boost::asio::placeholders::error, ctx));
                                }
                                else
                                {
                                    boost::asio::async_read_until(ctx->m_connection->socket(), ctx->m_body_buf, CRLF,
                                        boost::bind(&linux_client::handle_chunk_header, shared_from_this(), boost::asio::placeholders::error, ctx));
                                }
                            });
                        }
                    }
                    else
                    {
                        ctx->report_error("Failed to read chunked response part", ec, httpclient_errorcode_context::readbody);
                    }
                }

                void handle_read_content(const boost::system::error_code& ec, std::shared_ptr<linux_client_request_context> ctx)
                {
                    auto writeBuffer = ctx->_get_writebuffer();

                    if (ec)
                    {
                        if (ec == boost::asio::error::eof && ctx->m_known_size == std::numeric_limits<size_t>::max())
                        {
                            ctx->m_known_size = ctx->m_downloaded + ctx->m_body_buf.size();
                        }
                        else
                        {
                            ctx->report_error("Failed to read response body", ec, httpclient_errorcode_context::readbody);
                            return;
                        }
                    }

                    auto progress = ctx->m_request._get_impl()->_progress_handler();
                    if (progress)
                    {
                        try
                        {
                            (*progress)(message_direction::download, ctx->m_downloaded);
                        }
                        catch (...)
                        {
                            ctx->report_exception(std::current_exception());
                            return;
                        }
                    }

                    if (ctx->m_downloaded < ctx->m_known_size)
                    {
                        ctx->reset_timer(static_cast<int>(client_config().timeout().count()));

                        // more data need to be read
                        writeBuffer.putn(boost::asio::buffer_cast<const uint8_t *>(ctx->m_body_buf.data()),
                            static_cast<size_t>(std::min(static_cast<uint64_t>(ctx->m_body_buf.size()), ctx->m_known_size - ctx->m_downloaded)))
                        .then([=](pplx::task<size_t> op)
                        {
                            size_t writtenSize = 0;
                            try
                            {
                                writtenSize = op.get();
                                ctx->m_downloaded += static_cast<uint64_t>(writtenSize);
                                ctx->m_body_buf.consume(writtenSize);

                                async_read_until_buffersize(static_cast<size_t>(std::min(static_cast<uint64_t>(client_config().chunksize()), ctx->m_known_size - ctx->m_downloaded)),
                                    boost::bind(&linux_client::handle_read_content, shared_from_this(), boost::asio::placeholders::error, ctx), ctx);
                            }
                            catch (...)
                            {
                                ctx->report_exception(std::current_exception());
                                return;
                            }
                        });
                    }
                    else
                    {
                        writeBuffer.sync().then([ctx](pplx::task<void> op)
                        {
                            try
                            {
                                op.wait();
                                ctx->complete_request(ctx->m_downloaded);
                            }
                            catch (...)
                            {
                                ctx->report_exception(std::current_exception());
                            }
                        });
                    }
                }
            };

            http_network_handler::http_network_handler(uri base_uri, http_client_config client_config) :
                m_http_client_impl(std::make_shared<details::linux_client>(std::move(base_uri), std::move(client_config)))
            {}

            pplx::task<http_response> http_network_handler::propagate(http_request request)
            {
                auto context = details::linux_client_request_context::create_request_context(m_http_client_impl, request);

                // Use a task to externally signal the final result and completion of the task.
                auto result_task = pplx::create_task(context->m_request_completion);

                // Asynchronously send the response with the HTTP client implementation.
                m_http_client_impl->async_send_request(context);

                return result_task;
            }

            linux_client_request_context::linux_client_request_context(
                    const std::shared_ptr<_http_client_communicator> &client,
                    http_request request,
                    const std::shared_ptr<linux_connection> &connection)
                : request_context(client, request)
                , m_known_size(0)
                , m_needChunked(false)
                , m_timedout(false)
                , m_timeout_timer(crossplat::threadpool::shared_instance().service())
<<<<<<< HEAD
                , m_connection(connection)
=======
                , m_connection(std::move(connection))
#if defined(__APPLE__) || defined(ANDROID)
                , m_openssl_failed(false)
#endif
>>>>>>> bad74a29
            {}

            std::shared_ptr<request_context> linux_client_request_context::create_request_context(
                    std::shared_ptr<_http_client_communicator> &client, http_request &request)
            {
                auto client_cast(std::static_pointer_cast<linux_client>(client));
                auto connection(client_cast->m_pool.obtain());
                return std::make_shared<linux_client_request_context>(client, request, connection);
            }

            linux_client_request_context::~linux_client_request_context()
            {
                m_timeout_timer.cancel();
                // Release connection back to the pool. If connection was not closed, it will be put to the pool for reuse.
                std::static_pointer_cast<linux_client>(m_http_client)->m_pool.release(m_connection);
            }

}}}} // namespaces<|MERGE_RESOLUTION|>--- conflicted
+++ resolved
@@ -436,29 +436,6 @@
 
             private:
                 tcp::resolver m_resolver;
-<<<<<<< HEAD
-#if defined(__APPLE__) || defined(ANDROID)
-                bool m_openssl_failed;
-#endif
-=======
-                
-                static bool _check_streambuf(std::shared_ptr<linux_client_request_context> ctx, concurrency::streams::streambuf<uint8_t> rdbuf, const utility::char_t* msg)
-                {
-                    if (!rdbuf.is_open())
-                    {
-                        auto eptr = rdbuf.exception();
-                        if (!(eptr == nullptr))
-                        {
-                            ctx->report_exception(eptr);
-                        }
-                        else
-                        {
-                            ctx->report_exception(http_exception(msg));
-                        }
-                    }
-                    return rdbuf.is_open();
-                }
->>>>>>> bad74a29
 
                 // Helper function to create ssl stream and set verification options.
                 void reset_ssl_stream(const std::shared_ptr<linux_client_request_context> &ctx)
@@ -496,7 +473,7 @@
                     }
                 }
 
-                void write_request(std::shared_ptr<linux_client_request_context> &ctx)
+                void write_request(const std::shared_ptr<linux_client_request_context> &ctx)
                 {
                     if (ctx->m_ssl_stream)
                     {
@@ -1160,14 +1137,10 @@
                 , m_needChunked(false)
                 , m_timedout(false)
                 , m_timeout_timer(crossplat::threadpool::shared_instance().service())
-<<<<<<< HEAD
                 , m_connection(connection)
-=======
-                , m_connection(std::move(connection))
 #if defined(__APPLE__) || defined(ANDROID)
                 , m_openssl_failed(false)
 #endif
->>>>>>> bad74a29
             {}
 
             std::shared_ptr<request_context> linux_client_request_context::create_request_context(
