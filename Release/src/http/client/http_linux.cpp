--- conflicted
+++ resolved
@@ -664,12 +664,7 @@
                         }
                     };
 
-<<<<<<< HEAD
                     const auto readSize = static_cast<size_t>(std::min(static_cast<uint64_t>(client_config().chunksize()), ctx->m_content_length - ctx->m_uploaded));
-
-=======
-                    const auto readSize = static_cast<size_t>(std::min(static_cast<uint64_t>(client_config().chunksize()), ctx->m_known_size - ctx->m_uploaded));
->>>>>>> b7d3543e
                     auto readbuf = ctx->_get_readbuffer();
                     readbuf.getn(boost::asio::buffer_cast<uint8_t *>(ctx->m_body_buf.prepare(readSize)), readSize)
                     .then([=](pplx::task<size_t> op)
