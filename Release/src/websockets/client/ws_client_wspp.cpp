--- conflicted
+++ resolved
@@ -118,10 +118,7 @@
     ~wspp_callback_client()
     {
         _ASSERTE(m_state < DESTROYED);
-<<<<<<< HEAD
         std::unique_lock<std::mutex> lock(m_wspp_client_lock);
-=======
->>>>>>> 76d5ba05
 
         // Now, what states could we be in?
         switch (m_state) {
@@ -129,12 +126,14 @@
             // This should be impossible
             std::abort();
         case CREATED:
+            lock.unlock();
+            break;
         case CLOSED:
-            // In these cases, nothing need be done.
-            break;
         case CONNECTING:
         case CONNECTED:
         case CLOSING:
+            // Unlock the mutex so connect/close can use it.
+            lock.unlock();
             try
             {
                 // This will do nothing in the already-connected case
@@ -223,16 +222,7 @@
         client.set_fail_handler([this](websocketpp::connection_hdl con_hdl)
         {
             _ASSERTE(m_state == CONNECTING);
-<<<<<<< HEAD
             shutdown_wspp_impl<WebsocketConfigType>(con_hdl, true);
-=======
-            auto &client = m_client->client<WebsocketConfigType>();
-            const auto &ec = client.get_con_from_hdl(con_hdl)->get_ec();
-            websocket_exception exc(ec, build_error_msg(ec, "set_fail_handler"));
-            m_connect_tce.set_exception(exc);
-
-            m_state = CLOSED;
->>>>>>> 76d5ba05
         });
 
         client.set_message_handler([this](websocketpp::connection_hdl, const websocketpp::config::asio_client::message_type::ptr &msg)
@@ -267,25 +257,7 @@
         client.set_close_handler([this](websocketpp::connection_hdl con_hdl)
         {
             _ASSERTE(m_state != CLOSED);
-<<<<<<< HEAD
             shutdown_wspp_impl<WebsocketConfigType>(con_hdl, false);
-=======
-
-            if (m_external_close_handler)
-            {
-                auto &client = m_client->client<WebsocketConfigType>();
-                auto connection = client.get_con_from_hdl(con_hdl);
-
-                const auto &ec = connection->get_ec();
-
-                const auto& closeCode = connection->get_local_close_code();
-                const auto& reason = connection->get_local_close_reason();
-                m_external_close_handler(static_cast<websocket_close_status>(closeCode), utility::conversions::to_string_t(reason), ec);
-
-            }
-            m_close_tce.set();
-            m_state = CLOSED;
->>>>>>> 76d5ba05
         });
 
         // Get the connection handle to save for later, have to create temporary
@@ -371,37 +343,6 @@
         return pplx::create_task(msg.body_sent());
     }
 
-<<<<<<< HEAD
-    pplx::task<websocket_incoming_message> receive()
-    {
-        // Acquire client lock first
-        std::lock_guard<std::mutex> client_lock(m_wspp_client_lock);
-        if (m_state > CONNECTED)
-        {
-            // The client has already been closed.
-            return pplx::task_from_exception<websocket_incoming_message>(std::make_exception_ptr(websocket_exception("Websocket connection has closed.")));
-        }
-
-        std::lock_guard<std::mutex> recv_lock(m_receive_queue_lock);
-        if (m_receive_msg_queue.empty())
-        {
-            // Push task completion event to the tce queue, so that it gets signaled when we have a message.
-            pplx::task_completion_event<websocket_incoming_message> tce;
-            m_receive_task_queue.push(tce);
-            return pplx::create_task(tce);
-        }
-        else
-        {
-            // Receive message queue is not empty, return a message from the queue.
-            auto& msg = m_receive_msg_queue.front();
-            auto task = pplx::task_from_result<websocket_incoming_message>(std::move(msg));
-            m_receive_msg_queue.pop();
-            return task;
-        }
-    }
-
-=======
->>>>>>> 76d5ba05
     void send_msg(websocket_outgoing_message &msg)
     {
         auto this_client = this->shared_from_this();
@@ -483,14 +424,8 @@
 
         read_task.then([this_client, msg, sp_allocated, length]()
         {
-<<<<<<< HEAD
             std::lock_guard<std::mutex> lock(this_client->m_wspp_client_lock);
             if (this_client->m_state > CONNECTED)
-=======
-            auto &client = this_client->m_client->client<WebsocketClientType>();
-            websocketpp::lib::error_code ec;
-            switch (msg.m_msg_type)
->>>>>>> 76d5ba05
             {
                 // The client has already been closed.
                 throw websocket_exception("Websocket connection is closed.");
@@ -559,13 +494,7 @@
 
     pplx::task<void> close(websocket_close_status status, const utility::string_t& reason)
     {
-<<<<<<< HEAD
         websocketpp::lib::error_code ec;
-=======
-        if (m_client == nullptr) return pplx::task_from_result();
-
-        if (m_client->is_tls_client())
->>>>>>> 76d5ba05
         {
             std::lock_guard<std::mutex> lock(m_wspp_client_lock);
             if (m_state == CONNECTED)
@@ -602,46 +531,46 @@
             m_state = CLOSED;
         }
 
-<<<<<<< HEAD
         auto &client = m_client->client<WebsocketConfigType>();
-        const auto &ec = client.get_con_from_hdl(con_hdl)->get_ec();
-
-        // Close all pending receive calls.
-        auto name = std::string("set_close_handler");
-        if (connecting)
-=======
-        if (m_state == CONNECTED)
->>>>>>> 76d5ba05
-        {
-            name = std::string("set_fail_handler");
-        }
-        websocket_exception exc(ec, build_error_msg(ec, name));
-        close_pending_tasks_with_error(exc);
+        const auto &connection = client.get_con_from_hdl(con_hdl);
+        client.stop_perpetual();
 
         // Can't join thread directly since it is the current thread.
-        client.stop_perpetual();
-        pplx::create_task([this, connecting, exc]
+        pplx::create_task([this, connecting, connection]
         {
             if (m_thread.joinable())
             {
                 m_thread.join();
             }
+            const auto &ec = connection->get_ec();
+            websocket_exception exc(ec, build_error_msg(ec, "set_fail_handler"));
+
+            // First call close handler if not connecting.
+            if (!connecting)
+            {
+                if (m_external_close_handler)
+                {
+                    const auto &closeCode = connection->get_local_close_code();
+                    const auto &reason = connection->get_local_close_reason();
+                    m_external_close_handler(static_cast<websocket_close_status>(closeCode), utility::conversions::to_string_t(reason), ec);
+                }
+            }
+
+            // Next delete client to make sure Websocketpp cleans up all Boost.Asio portions.
             m_client.reset();
+
+            // Finally set events.
             if (connecting)
             {
                 m_connect_tce.set_exception(exc);
             }
-<<<<<<< HEAD
-            else
-            {
-                m_close_tce.set();
-            }
+            m_close_tce.set();
         });
     }
 
     template <typename WebsocketClientType>
-    void send_msg_impl(
-        const std::shared_ptr<wspp_client> &this_client,
+    static void send_msg_impl(
+        const std::shared_ptr<wspp_callback_client> &this_client,
         const websocket_outgoing_message &msg,
         const std::shared_ptr<uint8_t> &sp_allocated,
         size_t length,
@@ -679,24 +608,6 @@
         client.close(m_con, static_cast<websocketpp::close::status::value>(status), utility::conversions::to_utf8string(reason), ec);
     }
 
-    void close_pending_tasks_with_error(const websocket_exception &exc)
-    {
-        std::lock_guard<std::mutex> lock(m_receive_queue_lock);
-        while (!m_receive_task_queue.empty())
-        {
-            // There are tasks waiting to receive a message, signal them
-            auto tce = m_receive_task_queue.front();
-            m_receive_task_queue.pop();
-            tce.set_exception(std::make_exception_ptr(exc));
-        }
-=======
-
-            return pplx::task<void>(m_close_tce);
-        }
-
-        return pplx::task_from_result();
-    }
-
     void set_message_handler(const std::function<void(const websocket_incoming_message&)>& handler)
     {
         m_external_message_handler = handler;
@@ -705,7 +616,6 @@
     void set_close_handler(const std::function<void(websocket_close_status, const utility::string_t&, const std::error_code&)>& handler)
     {
         m_external_close_handler = handler;
->>>>>>> 76d5ba05
     }
 
     std::thread m_thread;
@@ -766,22 +676,6 @@
     State m_state;
     std::unique_ptr<websocketpp_client_base> m_client;
 
-<<<<<<< HEAD
-    // When a message arrives, if there are tasks waiting for a message, signal the topmost one.
-    // Else enqueue the message in a queue.
-    // m_receive_queue_lock : to guard access to the queue
-
-    // Workaround: use m_receive_queue_lock as a critical section
-    std::mutex m_receive_queue_lock;
-
-    // Queue to store incoming messages when there are no tasks waiting for a message
-    std::queue<websocket_incoming_message> m_receive_msg_queue;
-
-    // Queue to maintain the receive tasks when there are no messages(yet).
-    std::queue<pplx::task_completion_event<websocket_incoming_message>> m_receive_task_queue;
-
-=======
->>>>>>> 76d5ba05
     // Guards access to m_outgoing_msg_queue
     std::mutex m_send_lock;
 
