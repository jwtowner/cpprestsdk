<<<<<<< HEAD
/***
* ==++==
*
* Copyright (c) Microsoft Corporation. All rights reserved.
* Licensed under the Apache License, Version 2.0 (the "License");
* you may not use this file except in compliance with the License.
* You may obtain a copy of the License at
* http://www.apache.org/licenses/LICENSE-2.0
*
* Unless required by applicable law or agreed to in writing, software
* distributed under the License is distributed on an "AS IS" BASIS,
* WITHOUT WARRANTIES OR CONDITIONS OF ANY KIND, either express or implied.
* See the License for the specific language governing permissions and
* limitations under the License.
*
* ==--==
* =+=+=+=+=+=+=+=+=+=+=+=+=+=+=+=+=+=+=+=+=+=+=+=+=+=+=+=+=+=+=+=+=+=+=+=+=+=+=+=+=+=+=+=+=+=+=+=+=+=+=+=+=+=+=+=+
*
* Websocket library: Client-side APIs.
*
* This file contains a cross platform implementation based on WebSocket++.
*
* =-=-=-=-=-=-=-=-=-=-=-=-=-=-=-=-=-=-=-=-=-=-=-=-=-=-=-=-=-=-=-=-=-=-=-=-=-=-=-=-=-=-=-=-=-=-=-=-=-=-=-=-=-=-=-=-
****/

#include "stdafx.h"
#include "cpprest/details/x509_cert_utilities.h"

// Include on everything except Windows Desktop ARM, unless explicitly excluded.
#if !defined(_WIN32) || (defined(__cplusplus_winrt) || !defined(__cplusplus_winrt) && !defined(_M_ARM)) && !defined(CPPREST_EXCLUDE_WEBSOCKETS)

// Force websocketpp to use C++ std::error_code instead of Boost.
#define _WEBSOCKETPP_CPP11_SYSTEM_ERROR_
#if defined(__GNUC__)
#pragma GCC diagnostic push
#pragma GCC diagnostic ignored "-Wconversion"
#pragma GCC diagnostic ignored "-Wunused-parameter"
#pragma GCC diagnostic ignored "-Wignored-qualifiers"
#if defined(__APPLE__)
#include "stdlib.h"
// Issue caused by iOS SDK 8.0
#pragma push_macro("ntohll")
#pragma push_macro("htonll")
#undef ntohll
#undef htonll
#endif
#define _WEBSOCKETPP_NULLPTR_TOKEN_ 0
#include <websocketpp/config/asio_client.hpp>
#include <websocketpp/config/asio_no_tls_client.hpp>
#include <websocketpp/client.hpp>
#if defined(__APPLE__)
#pragma pop_macro("htonll")
#pragma pop_macro("ntohll")
#endif
#pragma GCC diagnostic pop
#else /* __GNUC__ */
#if defined(_WIN32)
#pragma warning( push )
#pragma warning( disable : 4100 4127 4512 4996 4701 4267 )
#if _MSC_VER >= 1800
#define _WEBSOCKETPP_CPP11_STL_
#define _WEBSOCKETPP_CONSTEXPR_TOKEN_
#if _MSC_VER < 1900
#define _WEBSOCKETPP_NOEXCEPT_TOKEN_
#endif
#else
#define _WEBSOCKETPP_NULLPTR_TOKEN_ 0
#endif
#endif

#include <websocketpp/config/asio_client.hpp>
#include <websocketpp/config/asio_no_tls_client.hpp>
#include <websocketpp/client.hpp>

#if defined(_WIN32)
#pragma warning( pop )
#endif

#endif /* __GNUC__ */

using websocketpp::lib::placeholders::_1;
using websocketpp::lib::placeholders::_2;
using websocketpp::lib::bind;

namespace web
{
namespace websockets
{
namespace client
{
namespace details
{

// Utility function to build up error string based on error code and location.
static std::string build_error_msg(const std::error_code &ec, const std::string &location)
{
    std::stringstream ss;
    ss.imbue(std::locale::classic());
    ss << location
       << ": " << ec.value()
       << ": " << ec.message();
    return ss.str();
}

static utility::string_t g_subProtocolHeader(_XPLATSTR("Sec-WebSocket-Protocol"));

class wspp_callback_client : public websocket_client_callback_impl, public std::enable_shared_from_this<wspp_callback_client>
{
private:
    enum State {
        CREATED,
        CONNECTING,
        CONNECTED,
        CLOSING,
        CLOSED,
        DESTROYED
    };
public:
    wspp_callback_client(websocket_client_config config) :
        websocket_client_callback_impl(std::move(config)),
        m_state(CREATED),
        m_num_sends(0)
#if defined(__APPLE__) || (defined(ANDROID) || defined(__ANDROID__)) || defined(_WIN32)
        , m_openssl_failed(false)
#endif
    {}

    ~wspp_callback_client()
    {
        _ASSERTE(m_state < DESTROYED);
        std::unique_lock<std::mutex> lock(m_wspp_client_lock);

        // Now, what states could we be in?
        switch (m_state) {
        case DESTROYED:
            // This should be impossible
            std::abort();
        case CREATED:
            lock.unlock();
            break;
        case CLOSED:
        case CONNECTING:
        case CONNECTED:
        case CLOSING:
            // Unlock the mutex so connect/close can use it.
            lock.unlock();
            try
            {
                // This will do nothing in the already-connected case
                pplx::task<void>(m_connect_tce).get();
            }
            catch (...) {}
            try
            {
                // This will do nothing in the already-closing case
                close().wait();
            }
            catch (...) {}
            break;
        }

        // At this point, there should be no more references to me.
        m_state = DESTROYED;
    }

    pplx::task<void> connect()
    {
        if (m_uri.scheme() == U("wss"))
        {
            m_client = std::unique_ptr<websocketpp_client_base>(new websocketpp_tls_client());

            // Options specific to TLS client.
            auto &client = m_client->client<websocketpp::config::asio_tls_client>();
            client.set_tls_init_handler([this](websocketpp::connection_hdl)
            {
                auto sslContext = websocketpp::lib::shared_ptr<boost::asio::ssl::context>(new boost::asio::ssl::context(boost::asio::ssl::context::sslv23));
                sslContext->set_default_verify_paths();
                sslContext->set_options(boost::asio::ssl::context::default_workarounds);
                sslContext->set_verify_mode(boost::asio::ssl::context::verify_peer);

#if defined(__APPLE__) || (defined(ANDROID) || defined(__ANDROID__)) || defined(_WIN32)
                m_openssl_failed = false;
#endif
                sslContext->set_verify_callback([this](bool preverified, boost::asio::ssl::verify_context &verifyCtx)
                {
#if defined(__APPLE__) || (defined(ANDROID) || defined(__ANDROID__)) || defined(_WIN32)
                    // On OS X, iOS, and Android, OpenSSL doesn't have access to where the OS
                    // stores keychains. If OpenSSL fails we will doing verification at the
                    // end using the whole certificate chain so wait until the 'leaf' cert.
                    // For now return true so OpenSSL continues down the certificate chain.
                    if(!preverified)
                    {
                        m_openssl_failed = true;
                    }
                    if(m_openssl_failed)
                    {
                        return http::client::details::verify_cert_chain_platform_specific(verifyCtx, utility::conversions::to_utf8string(m_uri.host()));
                    }
#endif
                    boost::asio::ssl::rfc2818_verification rfc2818(utility::conversions::to_utf8string(m_uri.host()));
                    return rfc2818(preverified, verifyCtx);
                });

                // OpenSSL stores some per thread state that never will be cleaned up until
                // the dll is unloaded. If static linking, like we do, the state isn't cleaned up
                // at all and will be reported as leaks.
                // See http://www.openssl.org/support/faq.html#PROG13
                // This is necessary here because it is called on the user's thread calling connect(...)
                // eventually through websocketpp::client::get_connection(...)
                ERR_remove_thread_state(nullptr);

                return sslContext;
            });

            // Options specific to underlying socket.
            client.set_socket_init_handler([this](websocketpp::connection_hdl, boost::asio::ssl::stream<boost::asio::ip::tcp::socket> &ssl_stream)
            {
                // Support for SNI.
                if (m_config.is_sni_enabled())
                {
                    // If user specified server name is empty default to use URI host name.
                    if (!m_config.server_name().empty())
                    {
                        // OpenSSL runs the string parameter through a macro casting away const with a C style cast.
                        // Do a C++ cast ourselves to avoid warnings.
                        SSL_set_tlsext_host_name(ssl_stream.native_handle(), const_cast<char *>(m_config.server_name().c_str()));
                    }
                    else
                    {
                        const auto &server_name = utility::conversions::to_utf8string(m_uri.host());
                        SSL_set_tlsext_host_name(ssl_stream.native_handle(), const_cast<char *>(server_name.c_str()));
                    }
                }
            });

            return connect_impl<websocketpp::config::asio_tls_client>();
        }
        else
        {
            m_client = std::unique_ptr<websocketpp_client_base>(new websocketpp_client());
            return connect_impl<websocketpp::config::asio_client>();
        }
    }

    template <typename WebsocketConfigType>
    pplx::task<void> connect_impl()
    {
        auto &client = m_client->client<WebsocketConfigType>();

        client.clear_access_channels(websocketpp::log::alevel::all);
        client.clear_error_channels(websocketpp::log::alevel::all);
        client.init_asio();
        client.start_perpetual();

        _ASSERTE(m_state == CREATED);
        client.set_open_handler([this](websocketpp::connection_hdl)
        {
            _ASSERTE(m_state == CONNECTING);
            m_state = CONNECTED;
            m_connect_tce.set();
        });

        client.set_fail_handler([this](websocketpp::connection_hdl con_hdl)
        {
            _ASSERTE(m_state == CONNECTING);
            shutdown_wspp_impl<WebsocketConfigType>(con_hdl, true);
        });

        client.set_message_handler([this](websocketpp::connection_hdl, const websocketpp::config::asio_client::message_type::ptr &msg)
        {
            if (m_external_message_handler)
            {
                _ASSERTE(m_state >= CONNECTED && m_state < CLOSED);
                websocket_incoming_message incoming_msg;

                switch (msg->get_opcode())
                {
                case websocketpp::frame::opcode::binary:
                    incoming_msg.m_msg_type = websocket_message_type::binary_message;
                    break;
                case websocketpp::frame::opcode::text:
                    incoming_msg.m_msg_type = websocket_message_type::text_message;
                    break;
                default:
                    // Unknown message type. Since both websocketpp and our code use the RFC codes, we'll just pass it on to the user.
                    incoming_msg.m_msg_type = static_cast<websocket_message_type>(msg->get_opcode());
                    break;
                }

                // 'move' the payload into a container buffer to avoid any copies.
                auto &payload = msg->get_raw_payload();
                incoming_msg.m_body = concurrency::streams::container_buffer<std::string>(std::move(payload));

                m_external_message_handler(incoming_msg);
            }
        });

        client.set_close_handler([this](websocketpp::connection_hdl con_hdl)
        {
            _ASSERTE(m_state != CLOSED);
            shutdown_wspp_impl<WebsocketConfigType>(con_hdl, false);
        });

        // Get the connection handle to save for later, have to create temporary
        // because type erasure occurs with connection_hdl.
        websocketpp::lib::error_code ec;
        auto con = client.get_connection(utility::conversions::to_utf8string(m_uri.to_string()), ec);
        m_con = con;
        if (ec.value() != 0)
        {
            return pplx::task_from_exception<void>(websocket_exception(ec, build_error_msg(ec, "get_connection")));
        }

        // Add any request headers specified by the user.
        const auto & headers = m_config.headers();
        for (const auto & header : headers)
        {
            if (!utility::details::str_icmp(header.first, g_subProtocolHeader))
            {
                con->append_header(utility::conversions::to_utf8string(header.first), utility::conversions::to_utf8string(header.second));
            }
        }

        // Add any specified subprotocols.
        if (headers.has(g_subProtocolHeader))
        {
            const std::vector<utility::string_t> protocols = m_config.subprotocols();
            for (const auto & value : protocols)
            {
                con->add_subprotocol(utility::conversions::to_utf8string(value), ec);
                if (ec.value())
                {
                    return pplx::task_from_exception<void>(websocket_exception(ec, build_error_msg(ec, "add_subprotocol")));
                }
            }
        }

        // Setup proxy options.
        const auto &proxy = m_config.proxy();
        if (proxy.is_specified())
        {
            con->set_proxy(utility::conversions::to_utf8string(proxy.address().to_string()), ec);
            if (ec)
            {
                return pplx::task_from_exception<void>(websocket_exception(ec, build_error_msg(ec, "set_proxy")));
            }

            const auto &cred = proxy.credentials();
            if (cred.is_set())
            {
                con->set_proxy_basic_auth(
                    utility::conversions::to_utf8string(cred.username()),
                    utility::conversions::to_utf8string(*cred.decrypt()),
                    ec);
                if (ec)
                {
                    return pplx::task_from_exception<void>(websocket_exception(ec, build_error_msg(ec, "set_proxy_basic_auth")));
                }
            }
        }

        m_state = CONNECTING;
        client.connect(con);
        m_thread = std::thread([&client]()
        {
#if defined(__ANDROID__)
            crossplat::get_jvm_env();
#endif
            client.run();
#if defined(__ANDROID__)
            crossplat::JVM.load()->DetachCurrentThread();
#endif

            // OpenSSL stores some per thread state that never will be cleaned up until
            // the dll is unloaded. If static linking, like we do, the state isn't cleaned up
            // at all and will be reported as leaks.
            // See http://www.openssl.org/support/faq.html#PROG13
            ERR_remove_thread_state(nullptr);
        });
        return pplx::create_task(m_connect_tce);
    }

    pplx::task<void> send(websocket_outgoing_message &msg)
    {
        if (!m_connect_tce._IsTriggered())
        {
            return pplx::task_from_exception<void>(websocket_exception("Client not connected."));
        }

        switch (msg.m_msg_type)
        {
        case websocket_message_type::text_message:
        case websocket_message_type::binary_message:
            break;
        default:
            return pplx::task_from_exception<void>(websocket_exception("Invalid message type"));
        }

        const auto length = msg.m_length;
        if (length == 0)
        {
            return pplx::task_from_exception<void>(websocket_exception("Cannot send empty message."));
        }
        if (length >= UINT_MAX && length != SIZE_MAX)
        {
            return pplx::task_from_exception<void>(websocket_exception("Message size too large. Ensure message length is less than UINT_MAX."));
        }

        {
            if (++m_num_sends == 1) // No sends in progress
            {
                // Start sending the message
                send_msg(msg);
            }
            else
            {
                // Only actually have to take the lock if touching the queue.
                std::lock_guard<std::mutex> lock(m_send_lock);
                m_outgoing_msg_queue.push(msg);
            }
        }

        return pplx::create_task(msg.body_sent());
    }

    void send_msg(websocket_outgoing_message &msg)
    {
        auto this_client = this->shared_from_this();
        auto& is_buf = msg.m_body;
        auto length = msg.m_length;

        if (length == SIZE_MAX)
        {
            // This indicates we should determine the length automatically.
            if (is_buf.has_size())
            {
                // The user's stream knows how large it is -- there's no need to buffer.
                auto buf_sz = is_buf.size();
                if (buf_sz >= SIZE_MAX)
                {
                    msg.signal_body_sent(std::make_exception_ptr(websocket_exception("Cannot send messages larger than SIZE_MAX.")));
                    return;
                }
                length = static_cast<size_t>(buf_sz);
                // We have determined the length and can proceed normally.
            }
            else
            {
                // The stream needs to be buffered.
                auto is_buf_istream = is_buf.create_istream();
                msg.m_body = concurrency::streams::container_buffer<std::vector<uint8_t>>();
                is_buf_istream.read_to_end(msg.m_body).then([this_client, msg](pplx::task<size_t> t) mutable
                {
                    try
                    {
                        msg.m_length = t.get();
                        this_client->send_msg(msg);
                    }
                    catch (...)
                    {
                        msg.signal_body_sent(std::current_exception());
                    }
                });
                // We have postponed the call to send_msg() until after the data is buffered.
                return;
            }
        }

        // First try to acquire the data (Get a pointer to the next already allocated contiguous block of data)
        // If acquire succeeds, send the data over the socket connection, there is no copy of data from stream to temporary buffer.
        // If acquire fails, copy the data to a temporary buffer managed by sp_allocated and send it over the socket connection.
        std::shared_ptr<uint8_t> sp_allocated;
        size_t acquired_size = 0;
        uint8_t* ptr;
        auto read_task = pplx::task_from_result();
        bool acquired = is_buf.acquire(ptr, acquired_size);

        if (!acquired || acquired_size < length) // Stream does not support acquire or failed to acquire specified number of bytes
        {
            // If acquire did not return the required number of bytes, do not rely on its return value.
            if (acquired_size < length)
            {
                acquired = false;
                is_buf.release(ptr, 0);
            }

            // Allocate buffer to hold the data to be read from the stream.
            sp_allocated.reset(new uint8_t[length], [=](uint8_t *p) { delete [] p; });

            read_task = is_buf.getn(sp_allocated.get(), length).then([length](size_t bytes_read)
            {
                if (bytes_read != length)
                {
                    throw websocket_exception("Failed to read required length of data from the stream.");
                }
            });
        }
        else
        {
            // Acquire succeeded, assign the acquired pointer to sp_allocated. Use an empty custom destructor
            // so that the data is not released when sp_allocated goes out of scope. The streambuf will manage its memory.
            sp_allocated.reset(ptr, [](uint8_t *) {});
        }

        read_task.then([this_client, msg, sp_allocated, length]()
        {
            std::lock_guard<std::mutex> lock(this_client->m_wspp_client_lock);
            if (this_client->m_state > CONNECTED)
            {
                // The client has already been closed.
                throw websocket_exception("Websocket connection is closed.");
            }

            websocketpp::lib::error_code ec;
            if (this_client->m_client->is_tls_client())
            {
                this_client->send_msg_impl<websocketpp::config::asio_tls_client>(this_client, msg, sp_allocated, length, ec);
            }
            else
            {
                this_client->send_msg_impl<websocketpp::config::asio_client>(this_client, msg, sp_allocated, length, ec);
            }
            return ec;
        }).then([this_client, msg, is_buf, acquired, sp_allocated, length](pplx::task<websocketpp::lib::error_code> previousTask) mutable
        {
            std::exception_ptr eptr;
            try
            {
                // Catch exceptions from previous tasks, if any and convert it to websocket exception.
                const auto &ec = previousTask.get();
                if (ec.value() != 0)
                {
                    eptr = std::make_exception_ptr(websocket_exception(ec, build_error_msg(ec, "sending message")));
                }
            }
            catch (...)
            {
                eptr = std::current_exception();
            }

            if (acquired)
            {
                is_buf.release(sp_allocated.get(), length);
            }

            // Set the send_task_completion_event after calling release.
            if (eptr)
            {
                msg.signal_body_sent(eptr);
            }
            else
            {
                msg.signal_body_sent();
            }

            if (--this_client->m_num_sends > 0)
            {
                // Only hold the lock when actually touching the queue.
                websocket_outgoing_message next_msg;
                {
                    std::lock_guard<std::mutex> lock(this_client->m_send_lock);
                    next_msg = this_client->m_outgoing_msg_queue.front();
                    this_client->m_outgoing_msg_queue.pop();
                }
                this_client->send_msg(next_msg);
            }
        });
    }

    pplx::task<void> close()
    {
        return close(static_cast<websocket_close_status>(websocketpp::close::status::normal), U("Normal"));
    }

    pplx::task<void> close(websocket_close_status status, const utility::string_t& reason)
    {
        websocketpp::lib::error_code ec;
        {
            std::lock_guard<std::mutex> lock(m_wspp_client_lock);
            if (m_state == CONNECTED)
            {
                m_state = CLOSING;
                if (m_client->is_tls_client())
                {
                    close_impl<websocketpp::config::asio_tls_client>(status, reason, ec);
                }
                else
                {
                    close_impl<websocketpp::config::asio_client>(status, reason, ec);
                }
            }
        }
        return pplx::task<void>(m_close_tce);
    }

private:

    template <typename WebsocketConfigType>
    void shutdown_wspp_impl(const websocketpp::connection_hdl &con_hdl, bool connecting)
    {
        // Only need to hold the lock when setting the state to closed.
        {
            std::lock_guard<std::mutex> lock(m_wspp_client_lock);
            m_state = CLOSED;
        }

        auto &client = m_client->client<WebsocketConfigType>();
        const auto &connection = client.get_con_from_hdl(con_hdl);
        const auto &closeCode = connection->get_local_close_code();
        const auto &reason = connection->get_local_close_reason();
        const auto &ec = connection->get_ec();
        client.stop_perpetual();

        // Can't join thread directly since it is the current thread.
        pplx::create_task([this, connecting, ec, closeCode, reason]
        {
            if (m_thread.joinable())
            {
                m_thread.join();
            }

            // Delete client to make sure Websocketpp cleans up all Boost.Asio portions.
            m_client.reset();

            if (connecting)
            {
                websocket_exception exc(ec, build_error_msg(ec, "set_fail_handler"));
                m_connect_tce.set_exception(exc);
            }
            if (m_external_close_handler)
            {
                m_external_close_handler(static_cast<websocket_close_status>(closeCode), utility::conversions::to_string_t(reason), ec);
            }
            // Making a local copy of the TCE prevents it from being destroyed along with "this"
            auto tceref = m_close_tce;
            tceref.set();
        });
    }

    template <typename WebsocketClientType>
    static void send_msg_impl(
        const std::shared_ptr<wspp_callback_client> &this_client,
        const websocket_outgoing_message &msg,
        const std::shared_ptr<uint8_t> &sp_allocated,
        size_t length,
        websocketpp::lib::error_code &ec)
    {
        auto &client = this_client->m_client->client<WebsocketClientType>();
        switch (msg.m_msg_type)
        {
        case websocket_message_type::text_message:
            client.send(
                this_client->m_con,
                sp_allocated.get(),
                length,
                websocketpp::frame::opcode::text,
                ec);
            break;
        case websocket_message_type::binary_message:
            client.send(
                this_client->m_con,
                sp_allocated.get(),
                length,
                websocketpp::frame::opcode::binary,
                ec);
            break;
        default:
            // This case should have already been filtered above.
            std::abort();
        }
    }

    template <typename WebsocketConfig>
    void close_impl(websocket_close_status status, const utility::string_t& reason, websocketpp::lib::error_code &ec)
    {
        auto &client = m_client->client<WebsocketConfig>();
        client.close(m_con, static_cast<websocketpp::close::status::value>(status), utility::conversions::to_utf8string(reason), ec);
    }

    void set_message_handler(const std::function<void(const websocket_incoming_message&)>& handler)
    {
        m_external_message_handler = handler;
    }

    void set_close_handler(const std::function<void(websocket_close_status, const utility::string_t&, const std::error_code&)>& handler)
    {
        m_external_close_handler = handler;
    }

    std::thread m_thread;

    // Perform type erasure to set the websocketpp client in use at runtime
    // after construction based on the URI.
    struct websocketpp_client_base
    {
        virtual ~websocketpp_client_base() CPPREST_NOEXCEPT {}
        template <typename WebsocketConfig>
        websocketpp::client<WebsocketConfig> & client()
        {
            if(is_tls_client())
            {
                return reinterpret_cast<websocketpp::client<WebsocketConfig> &>(tls_client());
            }
            else
            {
                return reinterpret_cast<websocketpp::client<WebsocketConfig> &>(non_tls_client());
            }
        }
        virtual websocketpp::client<websocketpp::config::asio_client> & non_tls_client()
        {
            throw std::bad_cast();
        }
        virtual websocketpp::client<websocketpp::config::asio_tls_client> & tls_client()
        {
            throw std::bad_cast();
        }
        virtual bool is_tls_client() const = 0;
    };
    struct websocketpp_client : websocketpp_client_base
    {
        websocketpp::client<websocketpp::config::asio_client> & non_tls_client() override
        {
            return m_client;
        }
        bool is_tls_client() const override { return false; }
        websocketpp::client<websocketpp::config::asio_client> m_client;
    };
    struct websocketpp_tls_client : websocketpp_client_base
    {
        websocketpp::client<websocketpp::config::asio_tls_client> & tls_client() override
        {
            return m_client;
        }
        bool is_tls_client() const override { return true; }
        websocketpp::client<websocketpp::config::asio_tls_client> m_client;
    };

    websocketpp::connection_hdl m_con;

    pplx::task_completion_event<void> m_connect_tce;
    pplx::task_completion_event<void> m_close_tce;

    // Used to safe guard the wspp client.
    std::mutex m_wspp_client_lock;
    State m_state;
    std::unique_ptr<websocketpp_client_base> m_client;

    // Guards access to m_outgoing_msg_queue
    std::mutex m_send_lock;

    // Queue to order the sends
    std::queue<websocket_outgoing_message> m_outgoing_msg_queue;

    // Number of sends in progress and queued up.
    std::atomic<int> m_num_sends;

    // External callback for handling received and close event
    std::function<void(websocket_incoming_message)> m_external_message_handler;
    std::function<void(websocket_close_status, const utility::string_t&, const std::error_code&)> m_external_close_handler;

    // Used to track if any of the OpenSSL server certificate verifications
    // failed. This can safely be tracked at the client level since connections
    // only happen once for each client.
#if defined(__APPLE__) || (defined(ANDROID) || defined(__ANDROID__)) || defined(_WIN32)
    bool m_openssl_failed;
#endif

};

websocket_client_task_impl::websocket_client_task_impl(websocket_client_config config) :
    m_client_closed(false),
    m_callback_client(std::make_shared<details::wspp_callback_client>(std::move(config)))
{
    set_handler();
}
}

websocket_callback_client::websocket_callback_client() :
    m_client(std::make_shared<details::wspp_callback_client>(websocket_client_config()))
{}

websocket_callback_client::websocket_callback_client(websocket_client_config config) :
    m_client(std::make_shared<details::wspp_callback_client>(std::move(config)))
{}

}}}

#endif
=======
/***
* ==++==
*
* Copyright (c) Microsoft Corporation. All rights reserved.
* Licensed under the Apache License, Version 2.0 (the "License");
* you may not use this file except in compliance with the License.
* You may obtain a copy of the License at
* http://www.apache.org/licenses/LICENSE-2.0
*
* Unless required by applicable law or agreed to in writing, software
* distributed under the License is distributed on an "AS IS" BASIS,
* WITHOUT WARRANTIES OR CONDITIONS OF ANY KIND, either express or implied.
* See the License for the specific language governing permissions and
* limitations under the License.
*
* ==--==
* =+=+=+=+=+=+=+=+=+=+=+=+=+=+=+=+=+=+=+=+=+=+=+=+=+=+=+=+=+=+=+=+=+=+=+=+=+=+=+=+=+=+=+=+=+=+=+=+=+=+=+=+=+=+=+=+
*
* Websocket library: Client-side APIs.
*
* This file contains a cross platform implementation based on WebSocket++.
*
* =-=-=-=-=-=-=-=-=-=-=-=-=-=-=-=-=-=-=-=-=-=-=-=-=-=-=-=-=-=-=-=-=-=-=-=-=-=-=-=-=-=-=-=-=-=-=-=-=-=-=-=-=-=-=-=-
****/

#include "stdafx.h"
#include "cpprest/details/x509_cert_utilities.h"

// Include on everything except VS2015 Windows Desktop and Windows Desktop ARM, unless explicitly excluded.
#if !defined(_MSC_VER) || (_MSC_VER < 1900 && !defined(_M_ARM)) && !defined(CPPREST_EXCLUDE_WEBSOCKETS)

// Force websocketpp to use C++ std::error_code instead of Boost.
#define _WEBSOCKETPP_CPP11_SYSTEM_ERROR_
#if defined(__GNUC__)
#pragma GCC diagnostic push
#pragma GCC diagnostic ignored "-Wconversion"
#pragma GCC diagnostic ignored "-Wunused-parameter"
#pragma GCC diagnostic ignored "-Wignored-qualifiers"
#if defined(__APPLE__)
#include "stdlib.h"
// Issue caused by iOS SDK 8.0
#pragma push_macro("ntohll")
#pragma push_macro("htonll")
#undef ntohll
#undef htonll
#endif
#define _WEBSOCKETPP_NULLPTR_TOKEN_ 0
#include <websocketpp/config/asio_client.hpp>
#include <websocketpp/config/asio_no_tls_client.hpp>
#include <websocketpp/client.hpp>
#if defined(__APPLE__)
#pragma pop_macro("htonll")
#pragma pop_macro("ntohll")
#endif
#pragma GCC diagnostic pop
#else /* __GNUC__ */
#pragma warning( push )
#pragma warning( disable : 4100 4127 4512 4996 4701 4267 )
#if defined(_MSC_VER) && (_MSC_VER >= 1800)
#define _WEBSOCKETPP_CPP11_STL_
#define _WEBSOCKETPP_INITIALIZER_LISTS_
#define _WEBSOCKETPP_NOEXCEPT_TOKEN_
#define _WEBSOCKETPP_CONSTEXPR_TOKEN_
#else
#define _WEBSOCKETPP_NULLPTR_TOKEN_ 0
#endif
#include <websocketpp/config/asio_client.hpp>
#include <websocketpp/config/asio_no_tls_client.hpp>
#include <websocketpp/client.hpp>
#pragma warning( pop )
#endif /* __GNUC__ */

using websocketpp::lib::placeholders::_1;
using websocketpp::lib::placeholders::_2;
using websocketpp::lib::bind;

namespace web
{
namespace websockets
{
namespace client
{
namespace details
{

// Utility function to build up error string based on error code and location.
static std::string build_error_msg(const std::error_code &ec, const std::string &location)
{
    std::stringstream ss;
    ss.imbue(std::locale::classic());
    ss << location
       << ": " << ec.value()
       << ": " << ec.message();
    return ss.str();
}

static utility::string_t g_subProtocolHeader(_XPLATSTR("Sec-WebSocket-Protocol"));

class wspp_callback_client : public websocket_client_callback_impl, public std::enable_shared_from_this<wspp_callback_client>
{
private:
    enum State {
        CREATED,
        CONNECTING,
        CONNECTED,
        CLOSING,
        CLOSED,
        DESTROYED
    };
public:
    wspp_callback_client(websocket_client_config config) :
        websocket_client_callback_impl(std::move(config)),
        m_state(CREATED),
        m_num_sends(0)
#if defined(__APPLE__) || (defined(ANDROID) || defined(__ANDROID__)) || defined(_WIN32)
        , m_openssl_failed(false)
#endif
    {}

    ~wspp_callback_client()
    {
        _ASSERTE(m_state < DESTROYED);
        std::unique_lock<std::mutex> lock(m_wspp_client_lock);

        // Now, what states could we be in?
        switch (m_state) {
        case DESTROYED:
            // This should be impossible
            std::abort();
        case CREATED:
            lock.unlock();
            break;
        case CLOSED:
        case CONNECTING:
        case CONNECTED:
        case CLOSING:
            // Unlock the mutex so connect/close can use it.
            lock.unlock();
            try
            {
                // This will do nothing in the already-connected case
                pplx::task<void>(m_connect_tce).get();
            }
            catch (...) {}
            try
            {
                // This will do nothing in the already-closing case
                close().wait();
            }
            catch (...) {}
            break;
        }

        // At this point, there should be no more references to me.
        m_state = DESTROYED;
    }

    pplx::task<void> connect()
    {
        if (m_uri.scheme() == U("wss"))
        {
            m_client = std::unique_ptr<websocketpp_client_base>(new websocketpp_tls_client());

            // Options specific to TLS client.
            auto &client = m_client->client<websocketpp::config::asio_tls_client>();
            client.set_tls_init_handler([this](websocketpp::connection_hdl)
            {
                auto sslContext = websocketpp::lib::shared_ptr<boost::asio::ssl::context>(new boost::asio::ssl::context(boost::asio::ssl::context::sslv23));
                sslContext->set_default_verify_paths();
                sslContext->set_options(boost::asio::ssl::context::default_workarounds);
                sslContext->set_verify_mode(boost::asio::ssl::context::verify_peer);

#if defined(__APPLE__) || (defined(ANDROID) || defined(__ANDROID__)) || defined(_WIN32)
                m_openssl_failed = false;
#endif
                sslContext->set_verify_callback([this](bool preverified, boost::asio::ssl::verify_context &verifyCtx)
                {
#if defined(__APPLE__) || (defined(ANDROID) || defined(__ANDROID__)) || defined(_WIN32)
                    // On OS X, iOS, and Android, OpenSSL doesn't have access to where the OS
                    // stores keychains. If OpenSSL fails we will doing verification at the
                    // end using the whole certificate chain so wait until the 'leaf' cert.
                    // For now return true so OpenSSL continues down the certificate chain.
                    if(!preverified)
                    {
                        m_openssl_failed = true;
                    }
                    if(m_openssl_failed)
                    {
                        return http::client::details::verify_cert_chain_platform_specific(verifyCtx, utility::conversions::to_utf8string(m_uri.host()));
                    }
#endif
                    boost::asio::ssl::rfc2818_verification rfc2818(utility::conversions::to_utf8string(m_uri.host()));
                    return rfc2818(preverified, verifyCtx);
                });

                // OpenSSL stores some per thread state that never will be cleaned up until
                // the dll is unloaded. If static linking, like we do, the state isn't cleaned up
                // at all and will be reported as leaks.
                // See http://www.openssl.org/support/faq.html#PROG13
                // This is necessary here because it is called on the user's thread calling connect(...)
                // eventually through websocketpp::client::get_connection(...)
                ERR_remove_thread_state(nullptr);

                return sslContext;
            });

            // Options specific to underlying socket.
            client.set_socket_init_handler([this](websocketpp::connection_hdl, boost::asio::ssl::stream<boost::asio::ip::tcp::socket> &ssl_stream)
            {
                // Support for SNI.
                if (m_config.is_sni_enabled())
                {
                    // If user specified server name is empty default to use URI host name.
                    if (!m_config.server_name().empty())
                    {
                        // OpenSSL runs the string parameter through a macro casting away const with a C style cast.
                        // Do a C++ cast ourselves to avoid warnings.
                        SSL_set_tlsext_host_name(ssl_stream.native_handle(), const_cast<char *>(m_config.server_name().c_str()));
                    }
                    else
                    {
                        const auto &server_name = utility::conversions::to_utf8string(m_uri.host());
                        SSL_set_tlsext_host_name(ssl_stream.native_handle(), const_cast<char *>(server_name.c_str()));
                    }
                }
            });

            return connect_impl<websocketpp::config::asio_tls_client>();
        }
        else
        {
            m_client = std::unique_ptr<websocketpp_client_base>(new websocketpp_client());
            return connect_impl<websocketpp::config::asio_client>();
        }
    }

    template <typename WebsocketConfigType>
    pplx::task<void> connect_impl()
    {
        auto &client = m_client->client<WebsocketConfigType>();

        client.clear_access_channels(websocketpp::log::alevel::all);
        client.clear_error_channels(websocketpp::log::alevel::all);
        client.init_asio();
        client.start_perpetual();

        _ASSERTE(m_state == CREATED);
        client.set_open_handler([this](websocketpp::connection_hdl)
        {
            _ASSERTE(m_state == CONNECTING);
            m_state = CONNECTED;
            m_connect_tce.set();
        });

        client.set_fail_handler([this](websocketpp::connection_hdl con_hdl)
        {
            _ASSERTE(m_state == CONNECTING);
            shutdown_wspp_impl<WebsocketConfigType>(con_hdl, true);
        });

        client.set_message_handler([this](websocketpp::connection_hdl, const websocketpp::config::asio_client::message_type::ptr &msg)
        {
            if (m_external_message_handler)
            {
                _ASSERTE(m_state >= CONNECTED && m_state < CLOSED);
                websocket_incoming_message incoming_msg;

                switch (msg->get_opcode())
                {
                case websocketpp::frame::opcode::binary:
                    incoming_msg.m_msg_type = websocket_message_type::binary_message;
                    break;
                case websocketpp::frame::opcode::text:
                    incoming_msg.m_msg_type = websocket_message_type::text_message;
                    break;
                default:
                    // Unknown message type. Since both websocketpp and our code use the RFC codes, we'll just pass it on to the user.
                    incoming_msg.m_msg_type = static_cast<websocket_message_type>(msg->get_opcode());
                    break;
                }

                // 'move' the payload into a container buffer to avoid any copies.
                auto &payload = msg->get_raw_payload();
                incoming_msg.m_body = concurrency::streams::container_buffer<std::string>(std::move(payload));

                m_external_message_handler(incoming_msg);
            }
        });

        client.set_close_handler([this](websocketpp::connection_hdl con_hdl)
        {
            _ASSERTE(m_state != CLOSED);
            shutdown_wspp_impl<WebsocketConfigType>(con_hdl, false);
        });

        // Get the connection handle to save for later, have to create temporary
        // because type erasure occurs with connection_hdl.
        websocketpp::lib::error_code ec;
        auto con = client.get_connection(utility::conversions::to_utf8string(m_uri.to_string()), ec);
        m_con = con;
        if (ec.value() != 0)
        {
            return pplx::task_from_exception<void>(websocket_exception(ec, build_error_msg(ec, "get_connection")));
        }

        // Add any request headers specified by the user.
        const auto & headers = m_config.headers();
        for (const auto & header : headers)
        {
            if (!utility::details::str_icmp(header.first, g_subProtocolHeader))
            {
                con->append_header(utility::conversions::to_utf8string(header.first), utility::conversions::to_utf8string(header.second));
            }
        }

        // Add any specified subprotocols.
        if (headers.has(g_subProtocolHeader))
        {
            const std::vector<utility::string_t> protocols = m_config.subprotocols();
            for (const auto & value : protocols)
            {
                con->add_subprotocol(utility::conversions::to_utf8string(value), ec);
                if (ec.value())
                {
                    return pplx::task_from_exception<void>(websocket_exception(ec, build_error_msg(ec, "add_subprotocol")));
                }
            }
        }

        // Setup proxy options.
        const auto &proxy = m_config.proxy();
        if (proxy.is_specified())
        {
            con->set_proxy(utility::conversions::to_utf8string(proxy.address().to_string()), ec);
            if (ec)
            {
                return pplx::task_from_exception<void>(websocket_exception(ec, build_error_msg(ec, "set_proxy")));
            }

            const auto &cred = proxy.credentials();
            if (cred.is_set())
            {
                con->set_proxy_basic_auth(
                    utility::conversions::to_utf8string(cred.username()),
                    utility::conversions::to_utf8string(*cred.decrypt()),
                    ec);
                if (ec)
                {
                    return pplx::task_from_exception<void>(websocket_exception(ec, build_error_msg(ec, "set_proxy_basic_auth")));
                }
            }
        }

        m_state = CONNECTING;
        client.connect(con);
        m_thread = std::thread([&client]()
        {
#if defined(__ANDROID__)
            crossplat::get_jvm_env();
#endif
            client.run();
#if defined(__ANDROID__)
            crossplat::JVM.load()->DetachCurrentThread();
#endif

            // OpenSSL stores some per thread state that never will be cleaned up until
            // the dll is unloaded. If static linking, like we do, the state isn't cleaned up
            // at all and will be reported as leaks.
            // See http://www.openssl.org/support/faq.html#PROG13
            ERR_remove_thread_state(nullptr);
        });
        return pplx::create_task(m_connect_tce);
    }

    pplx::task<void> send(websocket_outgoing_message &msg)
    {
        if (!m_connect_tce._IsTriggered())
        {
            return pplx::task_from_exception<void>(websocket_exception("Client not connected."));
        }

        switch (msg.m_msg_type)
        {
        case websocket_message_type::text_message:
        case websocket_message_type::binary_message:
            break;
        default:
            return pplx::task_from_exception<void>(websocket_exception("Invalid message type"));
        }

        const auto length = msg.m_length;
        if (length == 0)
        {
            return pplx::task_from_exception<void>(websocket_exception("Cannot send empty message."));
        }
        if (length >= UINT_MAX && length != SIZE_MAX)
        {
            return pplx::task_from_exception<void>(websocket_exception("Message size too large. Ensure message length is less than UINT_MAX."));
        }

        {
            if (++m_num_sends == 1) // No sends in progress
            {
                // Start sending the message
                send_msg(msg);
            }
            else
            {
                // Only actually have to take the lock if touching the queue.
                std::lock_guard<std::mutex> lock(m_send_lock);
                m_outgoing_msg_queue.push(msg);
            }
        }

        return pplx::create_task(msg.body_sent());
    }

    void send_msg(websocket_outgoing_message &msg)
    {
        auto this_client = this->shared_from_this();
        auto& is_buf = msg.m_body;
        auto length = msg.m_length;

        if (length == SIZE_MAX)
        {
            // This indicates we should determine the length automatically.
            if (is_buf.has_size())
            {
                // The user's stream knows how large it is -- there's no need to buffer.
                auto buf_sz = is_buf.size();
                if (buf_sz >= SIZE_MAX)
                {
                    msg.signal_body_sent(std::make_exception_ptr(websocket_exception("Cannot send messages larger than SIZE_MAX.")));
                    return;
                }
                length = static_cast<size_t>(buf_sz);
                // We have determined the length and can proceed normally.
            }
            else
            {
                // The stream needs to be buffered.
                auto is_buf_istream = is_buf.create_istream();
                msg.m_body = concurrency::streams::container_buffer<std::vector<uint8_t>>();
                is_buf_istream.read_to_end(msg.m_body).then([this_client, msg](pplx::task<size_t> t) mutable
                {
                    try
                    {
                        msg.m_length = t.get();
                        this_client->send_msg(msg);
                    }
                    catch (...)
                    {
                        msg.signal_body_sent(std::current_exception());
                    }
                });
                // We have postponed the call to send_msg() until after the data is buffered.
                return;
            }
        }

        // First try to acquire the data (Get a pointer to the next already allocated contiguous block of data)
        // If acquire succeeds, send the data over the socket connection, there is no copy of data from stream to temporary buffer.
        // If acquire fails, copy the data to a temporary buffer managed by sp_allocated and send it over the socket connection.
        std::shared_ptr<uint8_t> sp_allocated;
        size_t acquired_size = 0;
        uint8_t* ptr;
        auto read_task = pplx::task_from_result();
        bool acquired = is_buf.acquire(ptr, acquired_size);

        if (!acquired || acquired_size < length) // Stream does not support acquire or failed to acquire specified number of bytes
        {
            // If acquire did not return the required number of bytes, do not rely on its return value.
            if (acquired_size < length)
            {
                acquired = false;
                is_buf.release(ptr, 0);
            }

            // Allocate buffer to hold the data to be read from the stream.
            sp_allocated.reset(new uint8_t[length], [=](uint8_t *p) { delete [] p; });

            read_task = is_buf.getn(sp_allocated.get(), length).then([length](size_t bytes_read)
            {
                if (bytes_read != length)
                {
                    throw websocket_exception("Failed to read required length of data from the stream.");
                }
            });
        }
        else
        {
            // Acquire succeeded, assign the acquired pointer to sp_allocated. Use an empty custom destructor
            // so that the data is not released when sp_allocated goes out of scope. The streambuf will manage its memory.
            sp_allocated.reset(ptr, [](uint8_t *) {});
        }

        read_task.then([this_client, msg, sp_allocated, length]()
        {
            std::lock_guard<std::mutex> lock(this_client->m_wspp_client_lock);
            if (this_client->m_state > CONNECTED)
            {
                // The client has already been closed.
                throw websocket_exception("Websocket connection is closed.");
            }

            websocketpp::lib::error_code ec;
            if (this_client->m_client->is_tls_client())
            {
                this_client->send_msg_impl<websocketpp::config::asio_tls_client>(this_client, msg, sp_allocated, length, ec);
            }
            else
            {
                this_client->send_msg_impl<websocketpp::config::asio_client>(this_client, msg, sp_allocated, length, ec);
            }
            return ec;
        }).then([this_client, msg, is_buf, acquired, sp_allocated, length](pplx::task<websocketpp::lib::error_code> previousTask) mutable
        {
            std::exception_ptr eptr;
            try
            {
                // Catch exceptions from previous tasks, if any and convert it to websocket exception.
                const auto &ec = previousTask.get();
                if (ec.value() != 0)
                {
                    eptr = std::make_exception_ptr(websocket_exception(ec, build_error_msg(ec, "sending message")));
                }
            }
            catch (...)
            {
                eptr = std::current_exception();
            }

            if (acquired)
            {
                is_buf.release(sp_allocated.get(), length);
            }

            // Set the send_task_completion_event after calling release.
            if (eptr)
            {
                msg.signal_body_sent(eptr);
            }
            else
            {
                msg.signal_body_sent();
            }

            if (--this_client->m_num_sends > 0)
            {
                // Only hold the lock when actually touching the queue.
                websocket_outgoing_message next_msg;
                {
                    std::lock_guard<std::mutex> lock(this_client->m_send_lock);
                    next_msg = this_client->m_outgoing_msg_queue.front();
                    this_client->m_outgoing_msg_queue.pop();
                }
                this_client->send_msg(next_msg);
            }
        });
    }

    pplx::task<void> close()
    {
        return close(static_cast<websocket_close_status>(websocketpp::close::status::normal), U("Normal"));
    }

    pplx::task<void> close(websocket_close_status status, const utility::string_t& reason)
    {
        websocketpp::lib::error_code ec;
        {
            std::lock_guard<std::mutex> lock(m_wspp_client_lock);
            if (m_state == CONNECTED)
            {
                m_state = CLOSING;
                if (m_client->is_tls_client())
                {
                    close_impl<websocketpp::config::asio_tls_client>(status, reason, ec);
                }
                else
                {
                    close_impl<websocketpp::config::asio_client>(status, reason, ec);
                }
            }
        }
        return pplx::task<void>(m_close_tce);
    }

private:

    template <typename WebsocketConfigType>
    void shutdown_wspp_impl(const websocketpp::connection_hdl &con_hdl, bool connecting)
    {
        // Only need to hold the lock when setting the state to closed.
        {
            std::lock_guard<std::mutex> lock(m_wspp_client_lock);
            m_state = CLOSED;
        }

        auto &client = m_client->client<WebsocketConfigType>();
        const auto &connection = client.get_con_from_hdl(con_hdl);
        const auto &closeCode = connection->get_local_close_code();
        const auto &reason = connection->get_local_close_reason();
        const auto &ec = connection->get_ec();
        client.stop_perpetual();

        // Can't join thread directly since it is the current thread.
        pplx::create_task([this, connecting, ec, closeCode, reason]
        {
            if (m_thread.joinable())
            {
                m_thread.join();
            }

            // Delete client to make sure Websocketpp cleans up all Boost.Asio portions.
            m_client.reset();

            if (connecting)
            {
                websocket_exception exc(ec, build_error_msg(ec, "set_fail_handler"));
                m_connect_tce.set_exception(exc);
            }
            if (m_external_close_handler)
            {
                m_external_close_handler(static_cast<websocket_close_status>(closeCode), utility::conversions::to_string_t(reason), ec);
            }
            // Making a local copy of the TCE prevents it from being destroyed along with "this"
            auto tceref = m_close_tce;
            tceref.set();
        });
    }

    template <typename WebsocketClientType>
    static void send_msg_impl(
        const std::shared_ptr<wspp_callback_client> &this_client,
        const websocket_outgoing_message &msg,
        const std::shared_ptr<uint8_t> &sp_allocated,
        size_t length,
        websocketpp::lib::error_code &ec)
    {
        auto &client = this_client->m_client->client<WebsocketClientType>();
        switch (msg.m_msg_type)
        {
        case websocket_message_type::text_message:
            client.send(
                this_client->m_con,
                sp_allocated.get(),
                length,
                websocketpp::frame::opcode::text,
                ec);
            break;
        case websocket_message_type::binary_message:
            client.send(
                this_client->m_con,
                sp_allocated.get(),
                length,
                websocketpp::frame::opcode::binary,
                ec);
            break;
        default:
            // This case should have already been filtered above.
            std::abort();
        }
    }

    template <typename WebsocketConfig>
    void close_impl(websocket_close_status status, const utility::string_t& reason, websocketpp::lib::error_code &ec)
    {
        auto &client = m_client->client<WebsocketConfig>();
        client.close(m_con, static_cast<websocketpp::close::status::value>(status), utility::conversions::to_utf8string(reason), ec);
    }

    void set_message_handler(const std::function<void(const websocket_incoming_message&)>& handler)
    {
        m_external_message_handler = handler;
    }

    void set_close_handler(const std::function<void(websocket_close_status, const utility::string_t&, const std::error_code&)>& handler)
    {
        m_external_close_handler = handler;
    }

    std::thread m_thread;

    // Perform type erasure to set the websocketpp client in use at runtime
    // after construction based on the URI.
    struct websocketpp_client_base
    {
        virtual ~websocketpp_client_base() CPPREST_NOEXCEPT {}
        template <typename WebsocketConfig>
        websocketpp::client<WebsocketConfig> & client()
        {
            if(is_tls_client())
            {
                return reinterpret_cast<websocketpp::client<WebsocketConfig> &>(tls_client());
            }
            else
            {
                return reinterpret_cast<websocketpp::client<WebsocketConfig> &>(non_tls_client());
            }
        }
        virtual websocketpp::client<websocketpp::config::asio_client> & non_tls_client()
        {
            throw std::bad_cast();
        }
        virtual websocketpp::client<websocketpp::config::asio_tls_client> & tls_client()
        {
            throw std::bad_cast();
        }
        virtual bool is_tls_client() const = 0;
    };
    struct websocketpp_client : websocketpp_client_base
    {
        websocketpp::client<websocketpp::config::asio_client> & non_tls_client() override
        {
            return m_client;
        }
        bool is_tls_client() const override { return false; }
        websocketpp::client<websocketpp::config::asio_client> m_client;
    };
    struct websocketpp_tls_client : websocketpp_client_base
    {
        websocketpp::client<websocketpp::config::asio_tls_client> & tls_client() override
        {
            return m_client;
        }
        bool is_tls_client() const override { return true; }
        websocketpp::client<websocketpp::config::asio_tls_client> m_client;
    };

    websocketpp::connection_hdl m_con;

    pplx::task_completion_event<void> m_connect_tce;
    pplx::task_completion_event<void> m_close_tce;

    // Used to safe guard the wspp client.
    std::mutex m_wspp_client_lock;
    State m_state;
    std::unique_ptr<websocketpp_client_base> m_client;

    // Guards access to m_outgoing_msg_queue
    std::mutex m_send_lock;

    // Queue to order the sends
    std::queue<websocket_outgoing_message> m_outgoing_msg_queue;

    // Number of sends in progress and queued up.
    std::atomic<int> m_num_sends;

    // External callback for handling received and close event
    std::function<void(websocket_incoming_message)> m_external_message_handler;
    std::function<void(websocket_close_status, const utility::string_t&, const std::error_code&)> m_external_close_handler;

    // Used to track if any of the OpenSSL server certificate verifications
    // failed. This can safely be tracked at the client level since connections
    // only happen once for each client.
#if defined(__APPLE__) || (defined(ANDROID) || defined(__ANDROID__)) || defined(_WIN32)
    bool m_openssl_failed;
#endif

};

websocket_client_task_impl::websocket_client_task_impl(websocket_client_config config) :
    m_client_closed(false),
    m_callback_client(std::make_shared<details::wspp_callback_client>(std::move(config)))
{
    set_handler();
}
}

websocket_callback_client::websocket_callback_client() :
    m_client(std::make_shared<details::wspp_callback_client>(websocket_client_config()))
{}

websocket_callback_client::websocket_callback_client(websocket_client_config config) :
    m_client(std::make_shared<details::wspp_callback_client>(std::move(config)))
{}

}}}

#endif
>>>>>>> 8dfe2f62
<|MERGE_RESOLUTION|>--- conflicted
+++ resolved
@@ -1,1571 +1,788 @@
-<<<<<<< HEAD
-/***
-* ==++==
-*
-* Copyright (c) Microsoft Corporation. All rights reserved.
-* Licensed under the Apache License, Version 2.0 (the "License");
-* you may not use this file except in compliance with the License.
-* You may obtain a copy of the License at
-* http://www.apache.org/licenses/LICENSE-2.0
-*
-* Unless required by applicable law or agreed to in writing, software
-* distributed under the License is distributed on an "AS IS" BASIS,
-* WITHOUT WARRANTIES OR CONDITIONS OF ANY KIND, either express or implied.
-* See the License for the specific language governing permissions and
-* limitations under the License.
-*
-* ==--==
-* =+=+=+=+=+=+=+=+=+=+=+=+=+=+=+=+=+=+=+=+=+=+=+=+=+=+=+=+=+=+=+=+=+=+=+=+=+=+=+=+=+=+=+=+=+=+=+=+=+=+=+=+=+=+=+=+
-*
-* Websocket library: Client-side APIs.
-*
-* This file contains a cross platform implementation based on WebSocket++.
-*
-* =-=-=-=-=-=-=-=-=-=-=-=-=-=-=-=-=-=-=-=-=-=-=-=-=-=-=-=-=-=-=-=-=-=-=-=-=-=-=-=-=-=-=-=-=-=-=-=-=-=-=-=-=-=-=-=-
-****/
-
-#include "stdafx.h"
-#include "cpprest/details/x509_cert_utilities.h"
-
-// Include on everything except Windows Desktop ARM, unless explicitly excluded.
-#if !defined(_WIN32) || (defined(__cplusplus_winrt) || !defined(__cplusplus_winrt) && !defined(_M_ARM)) && !defined(CPPREST_EXCLUDE_WEBSOCKETS)
-
-// Force websocketpp to use C++ std::error_code instead of Boost.
-#define _WEBSOCKETPP_CPP11_SYSTEM_ERROR_
-#if defined(__GNUC__)
-#pragma GCC diagnostic push
-#pragma GCC diagnostic ignored "-Wconversion"
-#pragma GCC diagnostic ignored "-Wunused-parameter"
-#pragma GCC diagnostic ignored "-Wignored-qualifiers"
-#if defined(__APPLE__)
-#include "stdlib.h"
-// Issue caused by iOS SDK 8.0
-#pragma push_macro("ntohll")
-#pragma push_macro("htonll")
-#undef ntohll
-#undef htonll
-#endif
-#define _WEBSOCKETPP_NULLPTR_TOKEN_ 0
-#include <websocketpp/config/asio_client.hpp>
-#include <websocketpp/config/asio_no_tls_client.hpp>
-#include <websocketpp/client.hpp>
-#if defined(__APPLE__)
-#pragma pop_macro("htonll")
-#pragma pop_macro("ntohll")
-#endif
-#pragma GCC diagnostic pop
-#else /* __GNUC__ */
-#if defined(_WIN32)
-#pragma warning( push )
-#pragma warning( disable : 4100 4127 4512 4996 4701 4267 )
-#if _MSC_VER >= 1800
-#define _WEBSOCKETPP_CPP11_STL_
-#define _WEBSOCKETPP_CONSTEXPR_TOKEN_
-#if _MSC_VER < 1900
-#define _WEBSOCKETPP_NOEXCEPT_TOKEN_
-#endif
-#else
-#define _WEBSOCKETPP_NULLPTR_TOKEN_ 0
-#endif
-#endif
-
-#include <websocketpp/config/asio_client.hpp>
-#include <websocketpp/config/asio_no_tls_client.hpp>
-#include <websocketpp/client.hpp>
-
-#if defined(_WIN32)
-#pragma warning( pop )
-#endif
-
-#endif /* __GNUC__ */
-
-using websocketpp::lib::placeholders::_1;
-using websocketpp::lib::placeholders::_2;
-using websocketpp::lib::bind;
-
-namespace web
-{
-namespace websockets
-{
-namespace client
-{
-namespace details
-{
-
-// Utility function to build up error string based on error code and location.
-static std::string build_error_msg(const std::error_code &ec, const std::string &location)
-{
-    std::stringstream ss;
-    ss.imbue(std::locale::classic());
-    ss << location
-       << ": " << ec.value()
-       << ": " << ec.message();
-    return ss.str();
-}
-
-static utility::string_t g_subProtocolHeader(_XPLATSTR("Sec-WebSocket-Protocol"));
-
-class wspp_callback_client : public websocket_client_callback_impl, public std::enable_shared_from_this<wspp_callback_client>
-{
-private:
-    enum State {
-        CREATED,
-        CONNECTING,
-        CONNECTED,
-        CLOSING,
-        CLOSED,
-        DESTROYED
-    };
-public:
-    wspp_callback_client(websocket_client_config config) :
-        websocket_client_callback_impl(std::move(config)),
-        m_state(CREATED),
-        m_num_sends(0)
-#if defined(__APPLE__) || (defined(ANDROID) || defined(__ANDROID__)) || defined(_WIN32)
-        , m_openssl_failed(false)
-#endif
-    {}
-
-    ~wspp_callback_client()
-    {
-        _ASSERTE(m_state < DESTROYED);
-        std::unique_lock<std::mutex> lock(m_wspp_client_lock);
-
-        // Now, what states could we be in?
-        switch (m_state) {
-        case DESTROYED:
-            // This should be impossible
-            std::abort();
-        case CREATED:
-            lock.unlock();
-            break;
-        case CLOSED:
-        case CONNECTING:
-        case CONNECTED:
-        case CLOSING:
-            // Unlock the mutex so connect/close can use it.
-            lock.unlock();
-            try
-            {
-                // This will do nothing in the already-connected case
-                pplx::task<void>(m_connect_tce).get();
-            }
-            catch (...) {}
-            try
-            {
-                // This will do nothing in the already-closing case
-                close().wait();
-            }
-            catch (...) {}
-            break;
-        }
-
-        // At this point, there should be no more references to me.
-        m_state = DESTROYED;
-    }
-
-    pplx::task<void> connect()
-    {
-        if (m_uri.scheme() == U("wss"))
-        {
-            m_client = std::unique_ptr<websocketpp_client_base>(new websocketpp_tls_client());
-
-            // Options specific to TLS client.
-            auto &client = m_client->client<websocketpp::config::asio_tls_client>();
-            client.set_tls_init_handler([this](websocketpp::connection_hdl)
-            {
-                auto sslContext = websocketpp::lib::shared_ptr<boost::asio::ssl::context>(new boost::asio::ssl::context(boost::asio::ssl::context::sslv23));
-                sslContext->set_default_verify_paths();
-                sslContext->set_options(boost::asio::ssl::context::default_workarounds);
-                sslContext->set_verify_mode(boost::asio::ssl::context::verify_peer);
-
-#if defined(__APPLE__) || (defined(ANDROID) || defined(__ANDROID__)) || defined(_WIN32)
-                m_openssl_failed = false;
-#endif
-                sslContext->set_verify_callback([this](bool preverified, boost::asio::ssl::verify_context &verifyCtx)
-                {
-#if defined(__APPLE__) || (defined(ANDROID) || defined(__ANDROID__)) || defined(_WIN32)
-                    // On OS X, iOS, and Android, OpenSSL doesn't have access to where the OS
-                    // stores keychains. If OpenSSL fails we will doing verification at the
-                    // end using the whole certificate chain so wait until the 'leaf' cert.
-                    // For now return true so OpenSSL continues down the certificate chain.
-                    if(!preverified)
-                    {
-                        m_openssl_failed = true;
-                    }
-                    if(m_openssl_failed)
-                    {
-                        return http::client::details::verify_cert_chain_platform_specific(verifyCtx, utility::conversions::to_utf8string(m_uri.host()));
-                    }
-#endif
-                    boost::asio::ssl::rfc2818_verification rfc2818(utility::conversions::to_utf8string(m_uri.host()));
-                    return rfc2818(preverified, verifyCtx);
-                });
-
-                // OpenSSL stores some per thread state that never will be cleaned up until
-                // the dll is unloaded. If static linking, like we do, the state isn't cleaned up
-                // at all and will be reported as leaks.
-                // See http://www.openssl.org/support/faq.html#PROG13
-                // This is necessary here because it is called on the user's thread calling connect(...)
-                // eventually through websocketpp::client::get_connection(...)
-                ERR_remove_thread_state(nullptr);
-
-                return sslContext;
-            });
-
-            // Options specific to underlying socket.
-            client.set_socket_init_handler([this](websocketpp::connection_hdl, boost::asio::ssl::stream<boost::asio::ip::tcp::socket> &ssl_stream)
-            {
-                // Support for SNI.
-                if (m_config.is_sni_enabled())
-                {
-                    // If user specified server name is empty default to use URI host name.
-                    if (!m_config.server_name().empty())
-                    {
-                        // OpenSSL runs the string parameter through a macro casting away const with a C style cast.
-                        // Do a C++ cast ourselves to avoid warnings.
-                        SSL_set_tlsext_host_name(ssl_stream.native_handle(), const_cast<char *>(m_config.server_name().c_str()));
-                    }
-                    else
-                    {
-                        const auto &server_name = utility::conversions::to_utf8string(m_uri.host());
-                        SSL_set_tlsext_host_name(ssl_stream.native_handle(), const_cast<char *>(server_name.c_str()));
-                    }
-                }
-            });
-
-            return connect_impl<websocketpp::config::asio_tls_client>();
-        }
-        else
-        {
-            m_client = std::unique_ptr<websocketpp_client_base>(new websocketpp_client());
-            return connect_impl<websocketpp::config::asio_client>();
-        }
-    }
-
-    template <typename WebsocketConfigType>
-    pplx::task<void> connect_impl()
-    {
-        auto &client = m_client->client<WebsocketConfigType>();
-
-        client.clear_access_channels(websocketpp::log::alevel::all);
-        client.clear_error_channels(websocketpp::log::alevel::all);
-        client.init_asio();
-        client.start_perpetual();
-
-        _ASSERTE(m_state == CREATED);
-        client.set_open_handler([this](websocketpp::connection_hdl)
-        {
-            _ASSERTE(m_state == CONNECTING);
-            m_state = CONNECTED;
-            m_connect_tce.set();
-        });
-
-        client.set_fail_handler([this](websocketpp::connection_hdl con_hdl)
-        {
-            _ASSERTE(m_state == CONNECTING);
-            shutdown_wspp_impl<WebsocketConfigType>(con_hdl, true);
-        });
-
-        client.set_message_handler([this](websocketpp::connection_hdl, const websocketpp::config::asio_client::message_type::ptr &msg)
-        {
-            if (m_external_message_handler)
-            {
-                _ASSERTE(m_state >= CONNECTED && m_state < CLOSED);
-                websocket_incoming_message incoming_msg;
-
-                switch (msg->get_opcode())
-                {
-                case websocketpp::frame::opcode::binary:
-                    incoming_msg.m_msg_type = websocket_message_type::binary_message;
-                    break;
-                case websocketpp::frame::opcode::text:
-                    incoming_msg.m_msg_type = websocket_message_type::text_message;
-                    break;
-                default:
-                    // Unknown message type. Since both websocketpp and our code use the RFC codes, we'll just pass it on to the user.
-                    incoming_msg.m_msg_type = static_cast<websocket_message_type>(msg->get_opcode());
-                    break;
-                }
-
-                // 'move' the payload into a container buffer to avoid any copies.
-                auto &payload = msg->get_raw_payload();
-                incoming_msg.m_body = concurrency::streams::container_buffer<std::string>(std::move(payload));
-
-                m_external_message_handler(incoming_msg);
-            }
-        });
-
-        client.set_close_handler([this](websocketpp::connection_hdl con_hdl)
-        {
-            _ASSERTE(m_state != CLOSED);
-            shutdown_wspp_impl<WebsocketConfigType>(con_hdl, false);
-        });
-
-        // Get the connection handle to save for later, have to create temporary
-        // because type erasure occurs with connection_hdl.
-        websocketpp::lib::error_code ec;
-        auto con = client.get_connection(utility::conversions::to_utf8string(m_uri.to_string()), ec);
-        m_con = con;
-        if (ec.value() != 0)
-        {
-            return pplx::task_from_exception<void>(websocket_exception(ec, build_error_msg(ec, "get_connection")));
-        }
-
-        // Add any request headers specified by the user.
-        const auto & headers = m_config.headers();
-        for (const auto & header : headers)
-        {
-            if (!utility::details::str_icmp(header.first, g_subProtocolHeader))
-            {
-                con->append_header(utility::conversions::to_utf8string(header.first), utility::conversions::to_utf8string(header.second));
-            }
-        }
-
-        // Add any specified subprotocols.
-        if (headers.has(g_subProtocolHeader))
-        {
-            const std::vector<utility::string_t> protocols = m_config.subprotocols();
-            for (const auto & value : protocols)
-            {
-                con->add_subprotocol(utility::conversions::to_utf8string(value), ec);
-                if (ec.value())
-                {
-                    return pplx::task_from_exception<void>(websocket_exception(ec, build_error_msg(ec, "add_subprotocol")));
-                }
-            }
-        }
-
-        // Setup proxy options.
-        const auto &proxy = m_config.proxy();
-        if (proxy.is_specified())
-        {
-            con->set_proxy(utility::conversions::to_utf8string(proxy.address().to_string()), ec);
-            if (ec)
-            {
-                return pplx::task_from_exception<void>(websocket_exception(ec, build_error_msg(ec, "set_proxy")));
-            }
-
-            const auto &cred = proxy.credentials();
-            if (cred.is_set())
-            {
-                con->set_proxy_basic_auth(
-                    utility::conversions::to_utf8string(cred.username()),
-                    utility::conversions::to_utf8string(*cred.decrypt()),
-                    ec);
-                if (ec)
-                {
-                    return pplx::task_from_exception<void>(websocket_exception(ec, build_error_msg(ec, "set_proxy_basic_auth")));
-                }
-            }
-        }
-
-        m_state = CONNECTING;
-        client.connect(con);
-        m_thread = std::thread([&client]()
-        {
-#if defined(__ANDROID__)
-            crossplat::get_jvm_env();
-#endif
-            client.run();
-#if defined(__ANDROID__)
-            crossplat::JVM.load()->DetachCurrentThread();
-#endif
-
-            // OpenSSL stores some per thread state that never will be cleaned up until
-            // the dll is unloaded. If static linking, like we do, the state isn't cleaned up
-            // at all and will be reported as leaks.
-            // See http://www.openssl.org/support/faq.html#PROG13
-            ERR_remove_thread_state(nullptr);
-        });
-        return pplx::create_task(m_connect_tce);
-    }
-
-    pplx::task<void> send(websocket_outgoing_message &msg)
-    {
-        if (!m_connect_tce._IsTriggered())
-        {
-            return pplx::task_from_exception<void>(websocket_exception("Client not connected."));
-        }
-
-        switch (msg.m_msg_type)
-        {
-        case websocket_message_type::text_message:
-        case websocket_message_type::binary_message:
-            break;
-        default:
-            return pplx::task_from_exception<void>(websocket_exception("Invalid message type"));
-        }
-
-        const auto length = msg.m_length;
-        if (length == 0)
-        {
-            return pplx::task_from_exception<void>(websocket_exception("Cannot send empty message."));
-        }
-        if (length >= UINT_MAX && length != SIZE_MAX)
-        {
-            return pplx::task_from_exception<void>(websocket_exception("Message size too large. Ensure message length is less than UINT_MAX."));
-        }
-
-        {
-            if (++m_num_sends == 1) // No sends in progress
-            {
-                // Start sending the message
-                send_msg(msg);
-            }
-            else
-            {
-                // Only actually have to take the lock if touching the queue.
-                std::lock_guard<std::mutex> lock(m_send_lock);
-                m_outgoing_msg_queue.push(msg);
-            }
-        }
-
-        return pplx::create_task(msg.body_sent());
-    }
-
-    void send_msg(websocket_outgoing_message &msg)
-    {
-        auto this_client = this->shared_from_this();
-        auto& is_buf = msg.m_body;
-        auto length = msg.m_length;
-
-        if (length == SIZE_MAX)
-        {
-            // This indicates we should determine the length automatically.
-            if (is_buf.has_size())
-            {
-                // The user's stream knows how large it is -- there's no need to buffer.
-                auto buf_sz = is_buf.size();
-                if (buf_sz >= SIZE_MAX)
-                {
-                    msg.signal_body_sent(std::make_exception_ptr(websocket_exception("Cannot send messages larger than SIZE_MAX.")));
-                    return;
-                }
-                length = static_cast<size_t>(buf_sz);
-                // We have determined the length and can proceed normally.
-            }
-            else
-            {
-                // The stream needs to be buffered.
-                auto is_buf_istream = is_buf.create_istream();
-                msg.m_body = concurrency::streams::container_buffer<std::vector<uint8_t>>();
-                is_buf_istream.read_to_end(msg.m_body).then([this_client, msg](pplx::task<size_t> t) mutable
-                {
-                    try
-                    {
-                        msg.m_length = t.get();
-                        this_client->send_msg(msg);
-                    }
-                    catch (...)
-                    {
-                        msg.signal_body_sent(std::current_exception());
-                    }
-                });
-                // We have postponed the call to send_msg() until after the data is buffered.
-                return;
-            }
-        }
-
-        // First try to acquire the data (Get a pointer to the next already allocated contiguous block of data)
-        // If acquire succeeds, send the data over the socket connection, there is no copy of data from stream to temporary buffer.
-        // If acquire fails, copy the data to a temporary buffer managed by sp_allocated and send it over the socket connection.
-        std::shared_ptr<uint8_t> sp_allocated;
-        size_t acquired_size = 0;
-        uint8_t* ptr;
-        auto read_task = pplx::task_from_result();
-        bool acquired = is_buf.acquire(ptr, acquired_size);
-
-        if (!acquired || acquired_size < length) // Stream does not support acquire or failed to acquire specified number of bytes
-        {
-            // If acquire did not return the required number of bytes, do not rely on its return value.
-            if (acquired_size < length)
-            {
-                acquired = false;
-                is_buf.release(ptr, 0);
-            }
-
-            // Allocate buffer to hold the data to be read from the stream.
-            sp_allocated.reset(new uint8_t[length], [=](uint8_t *p) { delete [] p; });
-
-            read_task = is_buf.getn(sp_allocated.get(), length).then([length](size_t bytes_read)
-            {
-                if (bytes_read != length)
-                {
-                    throw websocket_exception("Failed to read required length of data from the stream.");
-                }
-            });
-        }
-        else
-        {
-            // Acquire succeeded, assign the acquired pointer to sp_allocated. Use an empty custom destructor
-            // so that the data is not released when sp_allocated goes out of scope. The streambuf will manage its memory.
-            sp_allocated.reset(ptr, [](uint8_t *) {});
-        }
-
-        read_task.then([this_client, msg, sp_allocated, length]()
-        {
-            std::lock_guard<std::mutex> lock(this_client->m_wspp_client_lock);
-            if (this_client->m_state > CONNECTED)
-            {
-                // The client has already been closed.
-                throw websocket_exception("Websocket connection is closed.");
-            }
-
-            websocketpp::lib::error_code ec;
-            if (this_client->m_client->is_tls_client())
-            {
-                this_client->send_msg_impl<websocketpp::config::asio_tls_client>(this_client, msg, sp_allocated, length, ec);
-            }
-            else
-            {
-                this_client->send_msg_impl<websocketpp::config::asio_client>(this_client, msg, sp_allocated, length, ec);
-            }
-            return ec;
-        }).then([this_client, msg, is_buf, acquired, sp_allocated, length](pplx::task<websocketpp::lib::error_code> previousTask) mutable
-        {
-            std::exception_ptr eptr;
-            try
-            {
-                // Catch exceptions from previous tasks, if any and convert it to websocket exception.
-                const auto &ec = previousTask.get();
-                if (ec.value() != 0)
-                {
-                    eptr = std::make_exception_ptr(websocket_exception(ec, build_error_msg(ec, "sending message")));
-                }
-            }
-            catch (...)
-            {
-                eptr = std::current_exception();
-            }
-
-            if (acquired)
-            {
-                is_buf.release(sp_allocated.get(), length);
-            }
-
-            // Set the send_task_completion_event after calling release.
-            if (eptr)
-            {
-                msg.signal_body_sent(eptr);
-            }
-            else
-            {
-                msg.signal_body_sent();
-            }
-
-            if (--this_client->m_num_sends > 0)
-            {
-                // Only hold the lock when actually touching the queue.
-                websocket_outgoing_message next_msg;
-                {
-                    std::lock_guard<std::mutex> lock(this_client->m_send_lock);
-                    next_msg = this_client->m_outgoing_msg_queue.front();
-                    this_client->m_outgoing_msg_queue.pop();
-                }
-                this_client->send_msg(next_msg);
-            }
-        });
-    }
-
-    pplx::task<void> close()
-    {
-        return close(static_cast<websocket_close_status>(websocketpp::close::status::normal), U("Normal"));
-    }
-
-    pplx::task<void> close(websocket_close_status status, const utility::string_t& reason)
-    {
-        websocketpp::lib::error_code ec;
-        {
-            std::lock_guard<std::mutex> lock(m_wspp_client_lock);
-            if (m_state == CONNECTED)
-            {
-                m_state = CLOSING;
-                if (m_client->is_tls_client())
-                {
-                    close_impl<websocketpp::config::asio_tls_client>(status, reason, ec);
-                }
-                else
-                {
-                    close_impl<websocketpp::config::asio_client>(status, reason, ec);
-                }
-            }
-        }
-        return pplx::task<void>(m_close_tce);
-    }
-
-private:
-
-    template <typename WebsocketConfigType>
-    void shutdown_wspp_impl(const websocketpp::connection_hdl &con_hdl, bool connecting)
-    {
-        // Only need to hold the lock when setting the state to closed.
-        {
-            std::lock_guard<std::mutex> lock(m_wspp_client_lock);
-            m_state = CLOSED;
-        }
-
-        auto &client = m_client->client<WebsocketConfigType>();
-        const auto &connection = client.get_con_from_hdl(con_hdl);
-        const auto &closeCode = connection->get_local_close_code();
-        const auto &reason = connection->get_local_close_reason();
-        const auto &ec = connection->get_ec();
-        client.stop_perpetual();
-
-        // Can't join thread directly since it is the current thread.
-        pplx::create_task([this, connecting, ec, closeCode, reason]
-        {
-            if (m_thread.joinable())
-            {
-                m_thread.join();
-            }
-
-            // Delete client to make sure Websocketpp cleans up all Boost.Asio portions.
-            m_client.reset();
-
-            if (connecting)
-            {
-                websocket_exception exc(ec, build_error_msg(ec, "set_fail_handler"));
-                m_connect_tce.set_exception(exc);
-            }
-            if (m_external_close_handler)
-            {
-                m_external_close_handler(static_cast<websocket_close_status>(closeCode), utility::conversions::to_string_t(reason), ec);
-            }
-            // Making a local copy of the TCE prevents it from being destroyed along with "this"
-            auto tceref = m_close_tce;
-            tceref.set();
-        });
-    }
-
-    template <typename WebsocketClientType>
-    static void send_msg_impl(
-        const std::shared_ptr<wspp_callback_client> &this_client,
-        const websocket_outgoing_message &msg,
-        const std::shared_ptr<uint8_t> &sp_allocated,
-        size_t length,
-        websocketpp::lib::error_code &ec)
-    {
-        auto &client = this_client->m_client->client<WebsocketClientType>();
-        switch (msg.m_msg_type)
-        {
-        case websocket_message_type::text_message:
-            client.send(
-                this_client->m_con,
-                sp_allocated.get(),
-                length,
-                websocketpp::frame::opcode::text,
-                ec);
-            break;
-        case websocket_message_type::binary_message:
-            client.send(
-                this_client->m_con,
-                sp_allocated.get(),
-                length,
-                websocketpp::frame::opcode::binary,
-                ec);
-            break;
-        default:
-            // This case should have already been filtered above.
-            std::abort();
-        }
-    }
-
-    template <typename WebsocketConfig>
-    void close_impl(websocket_close_status status, const utility::string_t& reason, websocketpp::lib::error_code &ec)
-    {
-        auto &client = m_client->client<WebsocketConfig>();
-        client.close(m_con, static_cast<websocketpp::close::status::value>(status), utility::conversions::to_utf8string(reason), ec);
-    }
-
-    void set_message_handler(const std::function<void(const websocket_incoming_message&)>& handler)
-    {
-        m_external_message_handler = handler;
-    }
-
-    void set_close_handler(const std::function<void(websocket_close_status, const utility::string_t&, const std::error_code&)>& handler)
-    {
-        m_external_close_handler = handler;
-    }
-
-    std::thread m_thread;
-
-    // Perform type erasure to set the websocketpp client in use at runtime
-    // after construction based on the URI.
-    struct websocketpp_client_base
-    {
-        virtual ~websocketpp_client_base() CPPREST_NOEXCEPT {}
-        template <typename WebsocketConfig>
-        websocketpp::client<WebsocketConfig> & client()
-        {
-            if(is_tls_client())
-            {
-                return reinterpret_cast<websocketpp::client<WebsocketConfig> &>(tls_client());
-            }
-            else
-            {
-                return reinterpret_cast<websocketpp::client<WebsocketConfig> &>(non_tls_client());
-            }
-        }
-        virtual websocketpp::client<websocketpp::config::asio_client> & non_tls_client()
-        {
-            throw std::bad_cast();
-        }
-        virtual websocketpp::client<websocketpp::config::asio_tls_client> & tls_client()
-        {
-            throw std::bad_cast();
-        }
-        virtual bool is_tls_client() const = 0;
-    };
-    struct websocketpp_client : websocketpp_client_base
-    {
-        websocketpp::client<websocketpp::config::asio_client> & non_tls_client() override
-        {
-            return m_client;
-        }
-        bool is_tls_client() const override { return false; }
-        websocketpp::client<websocketpp::config::asio_client> m_client;
-    };
-    struct websocketpp_tls_client : websocketpp_client_base
-    {
-        websocketpp::client<websocketpp::config::asio_tls_client> & tls_client() override
-        {
-            return m_client;
-        }
-        bool is_tls_client() const override { return true; }
-        websocketpp::client<websocketpp::config::asio_tls_client> m_client;
-    };
-
-    websocketpp::connection_hdl m_con;
-
-    pplx::task_completion_event<void> m_connect_tce;
-    pplx::task_completion_event<void> m_close_tce;
-
-    // Used to safe guard the wspp client.
-    std::mutex m_wspp_client_lock;
-    State m_state;
-    std::unique_ptr<websocketpp_client_base> m_client;
-
-    // Guards access to m_outgoing_msg_queue
-    std::mutex m_send_lock;
-
-    // Queue to order the sends
-    std::queue<websocket_outgoing_message> m_outgoing_msg_queue;
-
-    // Number of sends in progress and queued up.
-    std::atomic<int> m_num_sends;
-
-    // External callback for handling received and close event
-    std::function<void(websocket_incoming_message)> m_external_message_handler;
-    std::function<void(websocket_close_status, const utility::string_t&, const std::error_code&)> m_external_close_handler;
-
-    // Used to track if any of the OpenSSL server certificate verifications
-    // failed. This can safely be tracked at the client level since connections
-    // only happen once for each client.
-#if defined(__APPLE__) || (defined(ANDROID) || defined(__ANDROID__)) || defined(_WIN32)
-    bool m_openssl_failed;
-#endif
-
-};
-
-websocket_client_task_impl::websocket_client_task_impl(websocket_client_config config) :
-    m_client_closed(false),
-    m_callback_client(std::make_shared<details::wspp_callback_client>(std::move(config)))
-{
-    set_handler();
-}
-}
-
-websocket_callback_client::websocket_callback_client() :
-    m_client(std::make_shared<details::wspp_callback_client>(websocket_client_config()))
-{}
-
-websocket_callback_client::websocket_callback_client(websocket_client_config config) :
-    m_client(std::make_shared<details::wspp_callback_client>(std::move(config)))
-{}
-
-}}}
-
-#endif
-=======
-/***
-* ==++==
-*
-* Copyright (c) Microsoft Corporation. All rights reserved.
-* Licensed under the Apache License, Version 2.0 (the "License");
-* you may not use this file except in compliance with the License.
-* You may obtain a copy of the License at
-* http://www.apache.org/licenses/LICENSE-2.0
-*
-* Unless required by applicable law or agreed to in writing, software
-* distributed under the License is distributed on an "AS IS" BASIS,
-* WITHOUT WARRANTIES OR CONDITIONS OF ANY KIND, either express or implied.
-* See the License for the specific language governing permissions and
-* limitations under the License.
-*
-* ==--==
-* =+=+=+=+=+=+=+=+=+=+=+=+=+=+=+=+=+=+=+=+=+=+=+=+=+=+=+=+=+=+=+=+=+=+=+=+=+=+=+=+=+=+=+=+=+=+=+=+=+=+=+=+=+=+=+=+
-*
-* Websocket library: Client-side APIs.
-*
-* This file contains a cross platform implementation based on WebSocket++.
-*
-* =-=-=-=-=-=-=-=-=-=-=-=-=-=-=-=-=-=-=-=-=-=-=-=-=-=-=-=-=-=-=-=-=-=-=-=-=-=-=-=-=-=-=-=-=-=-=-=-=-=-=-=-=-=-=-=-
-****/
-
-#include "stdafx.h"
-#include "cpprest/details/x509_cert_utilities.h"
-
-// Include on everything except VS2015 Windows Desktop and Windows Desktop ARM, unless explicitly excluded.
-#if !defined(_MSC_VER) || (_MSC_VER < 1900 && !defined(_M_ARM)) && !defined(CPPREST_EXCLUDE_WEBSOCKETS)
-
-// Force websocketpp to use C++ std::error_code instead of Boost.
-#define _WEBSOCKETPP_CPP11_SYSTEM_ERROR_
-#if defined(__GNUC__)
-#pragma GCC diagnostic push
-#pragma GCC diagnostic ignored "-Wconversion"
-#pragma GCC diagnostic ignored "-Wunused-parameter"
-#pragma GCC diagnostic ignored "-Wignored-qualifiers"
-#if defined(__APPLE__)
-#include "stdlib.h"
-// Issue caused by iOS SDK 8.0
-#pragma push_macro("ntohll")
-#pragma push_macro("htonll")
-#undef ntohll
-#undef htonll
-#endif
-#define _WEBSOCKETPP_NULLPTR_TOKEN_ 0
-#include <websocketpp/config/asio_client.hpp>
-#include <websocketpp/config/asio_no_tls_client.hpp>
-#include <websocketpp/client.hpp>
-#if defined(__APPLE__)
-#pragma pop_macro("htonll")
-#pragma pop_macro("ntohll")
-#endif
-#pragma GCC diagnostic pop
-#else /* __GNUC__ */
-#pragma warning( push )
-#pragma warning( disable : 4100 4127 4512 4996 4701 4267 )
-#if defined(_MSC_VER) && (_MSC_VER >= 1800)
-#define _WEBSOCKETPP_CPP11_STL_
-#define _WEBSOCKETPP_INITIALIZER_LISTS_
-#define _WEBSOCKETPP_NOEXCEPT_TOKEN_
-#define _WEBSOCKETPP_CONSTEXPR_TOKEN_
-#else
-#define _WEBSOCKETPP_NULLPTR_TOKEN_ 0
-#endif
-#include <websocketpp/config/asio_client.hpp>
-#include <websocketpp/config/asio_no_tls_client.hpp>
-#include <websocketpp/client.hpp>
-#pragma warning( pop )
-#endif /* __GNUC__ */
-
-using websocketpp::lib::placeholders::_1;
-using websocketpp::lib::placeholders::_2;
-using websocketpp::lib::bind;
-
-namespace web
-{
-namespace websockets
-{
-namespace client
-{
-namespace details
-{
-
-// Utility function to build up error string based on error code and location.
-static std::string build_error_msg(const std::error_code &ec, const std::string &location)
-{
-    std::stringstream ss;
-    ss.imbue(std::locale::classic());
-    ss << location
-       << ": " << ec.value()
-       << ": " << ec.message();
-    return ss.str();
-}
-
-static utility::string_t g_subProtocolHeader(_XPLATSTR("Sec-WebSocket-Protocol"));
-
-class wspp_callback_client : public websocket_client_callback_impl, public std::enable_shared_from_this<wspp_callback_client>
-{
-private:
-    enum State {
-        CREATED,
-        CONNECTING,
-        CONNECTED,
-        CLOSING,
-        CLOSED,
-        DESTROYED
-    };
-public:
-    wspp_callback_client(websocket_client_config config) :
-        websocket_client_callback_impl(std::move(config)),
-        m_state(CREATED),
-        m_num_sends(0)
-#if defined(__APPLE__) || (defined(ANDROID) || defined(__ANDROID__)) || defined(_WIN32)
-        , m_openssl_failed(false)
-#endif
-    {}
-
-    ~wspp_callback_client()
-    {
-        _ASSERTE(m_state < DESTROYED);
-        std::unique_lock<std::mutex> lock(m_wspp_client_lock);
-
-        // Now, what states could we be in?
-        switch (m_state) {
-        case DESTROYED:
-            // This should be impossible
-            std::abort();
-        case CREATED:
-            lock.unlock();
-            break;
-        case CLOSED:
-        case CONNECTING:
-        case CONNECTED:
-        case CLOSING:
-            // Unlock the mutex so connect/close can use it.
-            lock.unlock();
-            try
-            {
-                // This will do nothing in the already-connected case
-                pplx::task<void>(m_connect_tce).get();
-            }
-            catch (...) {}
-            try
-            {
-                // This will do nothing in the already-closing case
-                close().wait();
-            }
-            catch (...) {}
-            break;
-        }
-
-        // At this point, there should be no more references to me.
-        m_state = DESTROYED;
-    }
-
-    pplx::task<void> connect()
-    {
-        if (m_uri.scheme() == U("wss"))
-        {
-            m_client = std::unique_ptr<websocketpp_client_base>(new websocketpp_tls_client());
-
-            // Options specific to TLS client.
-            auto &client = m_client->client<websocketpp::config::asio_tls_client>();
-            client.set_tls_init_handler([this](websocketpp::connection_hdl)
-            {
-                auto sslContext = websocketpp::lib::shared_ptr<boost::asio::ssl::context>(new boost::asio::ssl::context(boost::asio::ssl::context::sslv23));
-                sslContext->set_default_verify_paths();
-                sslContext->set_options(boost::asio::ssl::context::default_workarounds);
-                sslContext->set_verify_mode(boost::asio::ssl::context::verify_peer);
-
-#if defined(__APPLE__) || (defined(ANDROID) || defined(__ANDROID__)) || defined(_WIN32)
-                m_openssl_failed = false;
-#endif
-                sslContext->set_verify_callback([this](bool preverified, boost::asio::ssl::verify_context &verifyCtx)
-                {
-#if defined(__APPLE__) || (defined(ANDROID) || defined(__ANDROID__)) || defined(_WIN32)
-                    // On OS X, iOS, and Android, OpenSSL doesn't have access to where the OS
-                    // stores keychains. If OpenSSL fails we will doing verification at the
-                    // end using the whole certificate chain so wait until the 'leaf' cert.
-                    // For now return true so OpenSSL continues down the certificate chain.
-                    if(!preverified)
-                    {
-                        m_openssl_failed = true;
-                    }
-                    if(m_openssl_failed)
-                    {
-                        return http::client::details::verify_cert_chain_platform_specific(verifyCtx, utility::conversions::to_utf8string(m_uri.host()));
-                    }
-#endif
-                    boost::asio::ssl::rfc2818_verification rfc2818(utility::conversions::to_utf8string(m_uri.host()));
-                    return rfc2818(preverified, verifyCtx);
-                });
-
-                // OpenSSL stores some per thread state that never will be cleaned up until
-                // the dll is unloaded. If static linking, like we do, the state isn't cleaned up
-                // at all and will be reported as leaks.
-                // See http://www.openssl.org/support/faq.html#PROG13
-                // This is necessary here because it is called on the user's thread calling connect(...)
-                // eventually through websocketpp::client::get_connection(...)
-                ERR_remove_thread_state(nullptr);
-
-                return sslContext;
-            });
-
-            // Options specific to underlying socket.
-            client.set_socket_init_handler([this](websocketpp::connection_hdl, boost::asio::ssl::stream<boost::asio::ip::tcp::socket> &ssl_stream)
-            {
-                // Support for SNI.
-                if (m_config.is_sni_enabled())
-                {
-                    // If user specified server name is empty default to use URI host name.
-                    if (!m_config.server_name().empty())
-                    {
-                        // OpenSSL runs the string parameter through a macro casting away const with a C style cast.
-                        // Do a C++ cast ourselves to avoid warnings.
-                        SSL_set_tlsext_host_name(ssl_stream.native_handle(), const_cast<char *>(m_config.server_name().c_str()));
-                    }
-                    else
-                    {
-                        const auto &server_name = utility::conversions::to_utf8string(m_uri.host());
-                        SSL_set_tlsext_host_name(ssl_stream.native_handle(), const_cast<char *>(server_name.c_str()));
-                    }
-                }
-            });
-
-            return connect_impl<websocketpp::config::asio_tls_client>();
-        }
-        else
-        {
-            m_client = std::unique_ptr<websocketpp_client_base>(new websocketpp_client());
-            return connect_impl<websocketpp::config::asio_client>();
-        }
-    }
-
-    template <typename WebsocketConfigType>
-    pplx::task<void> connect_impl()
-    {
-        auto &client = m_client->client<WebsocketConfigType>();
-
-        client.clear_access_channels(websocketpp::log::alevel::all);
-        client.clear_error_channels(websocketpp::log::alevel::all);
-        client.init_asio();
-        client.start_perpetual();
-
-        _ASSERTE(m_state == CREATED);
-        client.set_open_handler([this](websocketpp::connection_hdl)
-        {
-            _ASSERTE(m_state == CONNECTING);
-            m_state = CONNECTED;
-            m_connect_tce.set();
-        });
-
-        client.set_fail_handler([this](websocketpp::connection_hdl con_hdl)
-        {
-            _ASSERTE(m_state == CONNECTING);
-            shutdown_wspp_impl<WebsocketConfigType>(con_hdl, true);
-        });
-
-        client.set_message_handler([this](websocketpp::connection_hdl, const websocketpp::config::asio_client::message_type::ptr &msg)
-        {
-            if (m_external_message_handler)
-            {
-                _ASSERTE(m_state >= CONNECTED && m_state < CLOSED);
-                websocket_incoming_message incoming_msg;
-
-                switch (msg->get_opcode())
-                {
-                case websocketpp::frame::opcode::binary:
-                    incoming_msg.m_msg_type = websocket_message_type::binary_message;
-                    break;
-                case websocketpp::frame::opcode::text:
-                    incoming_msg.m_msg_type = websocket_message_type::text_message;
-                    break;
-                default:
-                    // Unknown message type. Since both websocketpp and our code use the RFC codes, we'll just pass it on to the user.
-                    incoming_msg.m_msg_type = static_cast<websocket_message_type>(msg->get_opcode());
-                    break;
-                }
-
-                // 'move' the payload into a container buffer to avoid any copies.
-                auto &payload = msg->get_raw_payload();
-                incoming_msg.m_body = concurrency::streams::container_buffer<std::string>(std::move(payload));
-
-                m_external_message_handler(incoming_msg);
-            }
-        });
-
-        client.set_close_handler([this](websocketpp::connection_hdl con_hdl)
-        {
-            _ASSERTE(m_state != CLOSED);
-            shutdown_wspp_impl<WebsocketConfigType>(con_hdl, false);
-        });
-
-        // Get the connection handle to save for later, have to create temporary
-        // because type erasure occurs with connection_hdl.
-        websocketpp::lib::error_code ec;
-        auto con = client.get_connection(utility::conversions::to_utf8string(m_uri.to_string()), ec);
-        m_con = con;
-        if (ec.value() != 0)
-        {
-            return pplx::task_from_exception<void>(websocket_exception(ec, build_error_msg(ec, "get_connection")));
-        }
-
-        // Add any request headers specified by the user.
-        const auto & headers = m_config.headers();
-        for (const auto & header : headers)
-        {
-            if (!utility::details::str_icmp(header.first, g_subProtocolHeader))
-            {
-                con->append_header(utility::conversions::to_utf8string(header.first), utility::conversions::to_utf8string(header.second));
-            }
-        }
-
-        // Add any specified subprotocols.
-        if (headers.has(g_subProtocolHeader))
-        {
-            const std::vector<utility::string_t> protocols = m_config.subprotocols();
-            for (const auto & value : protocols)
-            {
-                con->add_subprotocol(utility::conversions::to_utf8string(value), ec);
-                if (ec.value())
-                {
-                    return pplx::task_from_exception<void>(websocket_exception(ec, build_error_msg(ec, "add_subprotocol")));
-                }
-            }
-        }
-
-        // Setup proxy options.
-        const auto &proxy = m_config.proxy();
-        if (proxy.is_specified())
-        {
-            con->set_proxy(utility::conversions::to_utf8string(proxy.address().to_string()), ec);
-            if (ec)
-            {
-                return pplx::task_from_exception<void>(websocket_exception(ec, build_error_msg(ec, "set_proxy")));
-            }
-
-            const auto &cred = proxy.credentials();
-            if (cred.is_set())
-            {
-                con->set_proxy_basic_auth(
-                    utility::conversions::to_utf8string(cred.username()),
-                    utility::conversions::to_utf8string(*cred.decrypt()),
-                    ec);
-                if (ec)
-                {
-                    return pplx::task_from_exception<void>(websocket_exception(ec, build_error_msg(ec, "set_proxy_basic_auth")));
-                }
-            }
-        }
-
-        m_state = CONNECTING;
-        client.connect(con);
-        m_thread = std::thread([&client]()
-        {
-#if defined(__ANDROID__)
-            crossplat::get_jvm_env();
-#endif
-            client.run();
-#if defined(__ANDROID__)
-            crossplat::JVM.load()->DetachCurrentThread();
-#endif
-
-            // OpenSSL stores some per thread state that never will be cleaned up until
-            // the dll is unloaded. If static linking, like we do, the state isn't cleaned up
-            // at all and will be reported as leaks.
-            // See http://www.openssl.org/support/faq.html#PROG13
-            ERR_remove_thread_state(nullptr);
-        });
-        return pplx::create_task(m_connect_tce);
-    }
-
-    pplx::task<void> send(websocket_outgoing_message &msg)
-    {
-        if (!m_connect_tce._IsTriggered())
-        {
-            return pplx::task_from_exception<void>(websocket_exception("Client not connected."));
-        }
-
-        switch (msg.m_msg_type)
-        {
-        case websocket_message_type::text_message:
-        case websocket_message_type::binary_message:
-            break;
-        default:
-            return pplx::task_from_exception<void>(websocket_exception("Invalid message type"));
-        }
-
-        const auto length = msg.m_length;
-        if (length == 0)
-        {
-            return pplx::task_from_exception<void>(websocket_exception("Cannot send empty message."));
-        }
-        if (length >= UINT_MAX && length != SIZE_MAX)
-        {
-            return pplx::task_from_exception<void>(websocket_exception("Message size too large. Ensure message length is less than UINT_MAX."));
-        }
-
-        {
-            if (++m_num_sends == 1) // No sends in progress
-            {
-                // Start sending the message
-                send_msg(msg);
-            }
-            else
-            {
-                // Only actually have to take the lock if touching the queue.
-                std::lock_guard<std::mutex> lock(m_send_lock);
-                m_outgoing_msg_queue.push(msg);
-            }
-        }
-
-        return pplx::create_task(msg.body_sent());
-    }
-
-    void send_msg(websocket_outgoing_message &msg)
-    {
-        auto this_client = this->shared_from_this();
-        auto& is_buf = msg.m_body;
-        auto length = msg.m_length;
-
-        if (length == SIZE_MAX)
-        {
-            // This indicates we should determine the length automatically.
-            if (is_buf.has_size())
-            {
-                // The user's stream knows how large it is -- there's no need to buffer.
-                auto buf_sz = is_buf.size();
-                if (buf_sz >= SIZE_MAX)
-                {
-                    msg.signal_body_sent(std::make_exception_ptr(websocket_exception("Cannot send messages larger than SIZE_MAX.")));
-                    return;
-                }
-                length = static_cast<size_t>(buf_sz);
-                // We have determined the length and can proceed normally.
-            }
-            else
-            {
-                // The stream needs to be buffered.
-                auto is_buf_istream = is_buf.create_istream();
-                msg.m_body = concurrency::streams::container_buffer<std::vector<uint8_t>>();
-                is_buf_istream.read_to_end(msg.m_body).then([this_client, msg](pplx::task<size_t> t) mutable
-                {
-                    try
-                    {
-                        msg.m_length = t.get();
-                        this_client->send_msg(msg);
-                    }
-                    catch (...)
-                    {
-                        msg.signal_body_sent(std::current_exception());
-                    }
-                });
-                // We have postponed the call to send_msg() until after the data is buffered.
-                return;
-            }
-        }
-
-        // First try to acquire the data (Get a pointer to the next already allocated contiguous block of data)
-        // If acquire succeeds, send the data over the socket connection, there is no copy of data from stream to temporary buffer.
-        // If acquire fails, copy the data to a temporary buffer managed by sp_allocated and send it over the socket connection.
-        std::shared_ptr<uint8_t> sp_allocated;
-        size_t acquired_size = 0;
-        uint8_t* ptr;
-        auto read_task = pplx::task_from_result();
-        bool acquired = is_buf.acquire(ptr, acquired_size);
-
-        if (!acquired || acquired_size < length) // Stream does not support acquire or failed to acquire specified number of bytes
-        {
-            // If acquire did not return the required number of bytes, do not rely on its return value.
-            if (acquired_size < length)
-            {
-                acquired = false;
-                is_buf.release(ptr, 0);
-            }
-
-            // Allocate buffer to hold the data to be read from the stream.
-            sp_allocated.reset(new uint8_t[length], [=](uint8_t *p) { delete [] p; });
-
-            read_task = is_buf.getn(sp_allocated.get(), length).then([length](size_t bytes_read)
-            {
-                if (bytes_read != length)
-                {
-                    throw websocket_exception("Failed to read required length of data from the stream.");
-                }
-            });
-        }
-        else
-        {
-            // Acquire succeeded, assign the acquired pointer to sp_allocated. Use an empty custom destructor
-            // so that the data is not released when sp_allocated goes out of scope. The streambuf will manage its memory.
-            sp_allocated.reset(ptr, [](uint8_t *) {});
-        }
-
-        read_task.then([this_client, msg, sp_allocated, length]()
-        {
-            std::lock_guard<std::mutex> lock(this_client->m_wspp_client_lock);
-            if (this_client->m_state > CONNECTED)
-            {
-                // The client has already been closed.
-                throw websocket_exception("Websocket connection is closed.");
-            }
-
-            websocketpp::lib::error_code ec;
-            if (this_client->m_client->is_tls_client())
-            {
-                this_client->send_msg_impl<websocketpp::config::asio_tls_client>(this_client, msg, sp_allocated, length, ec);
-            }
-            else
-            {
-                this_client->send_msg_impl<websocketpp::config::asio_client>(this_client, msg, sp_allocated, length, ec);
-            }
-            return ec;
-        }).then([this_client, msg, is_buf, acquired, sp_allocated, length](pplx::task<websocketpp::lib::error_code> previousTask) mutable
-        {
-            std::exception_ptr eptr;
-            try
-            {
-                // Catch exceptions from previous tasks, if any and convert it to websocket exception.
-                const auto &ec = previousTask.get();
-                if (ec.value() != 0)
-                {
-                    eptr = std::make_exception_ptr(websocket_exception(ec, build_error_msg(ec, "sending message")));
-                }
-            }
-            catch (...)
-            {
-                eptr = std::current_exception();
-            }
-
-            if (acquired)
-            {
-                is_buf.release(sp_allocated.get(), length);
-            }
-
-            // Set the send_task_completion_event after calling release.
-            if (eptr)
-            {
-                msg.signal_body_sent(eptr);
-            }
-            else
-            {
-                msg.signal_body_sent();
-            }
-
-            if (--this_client->m_num_sends > 0)
-            {
-                // Only hold the lock when actually touching the queue.
-                websocket_outgoing_message next_msg;
-                {
-                    std::lock_guard<std::mutex> lock(this_client->m_send_lock);
-                    next_msg = this_client->m_outgoing_msg_queue.front();
-                    this_client->m_outgoing_msg_queue.pop();
-                }
-                this_client->send_msg(next_msg);
-            }
-        });
-    }
-
-    pplx::task<void> close()
-    {
-        return close(static_cast<websocket_close_status>(websocketpp::close::status::normal), U("Normal"));
-    }
-
-    pplx::task<void> close(websocket_close_status status, const utility::string_t& reason)
-    {
-        websocketpp::lib::error_code ec;
-        {
-            std::lock_guard<std::mutex> lock(m_wspp_client_lock);
-            if (m_state == CONNECTED)
-            {
-                m_state = CLOSING;
-                if (m_client->is_tls_client())
-                {
-                    close_impl<websocketpp::config::asio_tls_client>(status, reason, ec);
-                }
-                else
-                {
-                    close_impl<websocketpp::config::asio_client>(status, reason, ec);
-                }
-            }
-        }
-        return pplx::task<void>(m_close_tce);
-    }
-
-private:
-
-    template <typename WebsocketConfigType>
-    void shutdown_wspp_impl(const websocketpp::connection_hdl &con_hdl, bool connecting)
-    {
-        // Only need to hold the lock when setting the state to closed.
-        {
-            std::lock_guard<std::mutex> lock(m_wspp_client_lock);
-            m_state = CLOSED;
-        }
-
-        auto &client = m_client->client<WebsocketConfigType>();
-        const auto &connection = client.get_con_from_hdl(con_hdl);
-        const auto &closeCode = connection->get_local_close_code();
-        const auto &reason = connection->get_local_close_reason();
-        const auto &ec = connection->get_ec();
-        client.stop_perpetual();
-
-        // Can't join thread directly since it is the current thread.
-        pplx::create_task([this, connecting, ec, closeCode, reason]
-        {
-            if (m_thread.joinable())
-            {
-                m_thread.join();
-            }
-
-            // Delete client to make sure Websocketpp cleans up all Boost.Asio portions.
-            m_client.reset();
-
-            if (connecting)
-            {
-                websocket_exception exc(ec, build_error_msg(ec, "set_fail_handler"));
-                m_connect_tce.set_exception(exc);
-            }
-            if (m_external_close_handler)
-            {
-                m_external_close_handler(static_cast<websocket_close_status>(closeCode), utility::conversions::to_string_t(reason), ec);
-            }
-            // Making a local copy of the TCE prevents it from being destroyed along with "this"
-            auto tceref = m_close_tce;
-            tceref.set();
-        });
-    }
-
-    template <typename WebsocketClientType>
-    static void send_msg_impl(
-        const std::shared_ptr<wspp_callback_client> &this_client,
-        const websocket_outgoing_message &msg,
-        const std::shared_ptr<uint8_t> &sp_allocated,
-        size_t length,
-        websocketpp::lib::error_code &ec)
-    {
-        auto &client = this_client->m_client->client<WebsocketClientType>();
-        switch (msg.m_msg_type)
-        {
-        case websocket_message_type::text_message:
-            client.send(
-                this_client->m_con,
-                sp_allocated.get(),
-                length,
-                websocketpp::frame::opcode::text,
-                ec);
-            break;
-        case websocket_message_type::binary_message:
-            client.send(
-                this_client->m_con,
-                sp_allocated.get(),
-                length,
-                websocketpp::frame::opcode::binary,
-                ec);
-            break;
-        default:
-            // This case should have already been filtered above.
-            std::abort();
-        }
-    }
-
-    template <typename WebsocketConfig>
-    void close_impl(websocket_close_status status, const utility::string_t& reason, websocketpp::lib::error_code &ec)
-    {
-        auto &client = m_client->client<WebsocketConfig>();
-        client.close(m_con, static_cast<websocketpp::close::status::value>(status), utility::conversions::to_utf8string(reason), ec);
-    }
-
-    void set_message_handler(const std::function<void(const websocket_incoming_message&)>& handler)
-    {
-        m_external_message_handler = handler;
-    }
-
-    void set_close_handler(const std::function<void(websocket_close_status, const utility::string_t&, const std::error_code&)>& handler)
-    {
-        m_external_close_handler = handler;
-    }
-
-    std::thread m_thread;
-
-    // Perform type erasure to set the websocketpp client in use at runtime
-    // after construction based on the URI.
-    struct websocketpp_client_base
-    {
-        virtual ~websocketpp_client_base() CPPREST_NOEXCEPT {}
-        template <typename WebsocketConfig>
-        websocketpp::client<WebsocketConfig> & client()
-        {
-            if(is_tls_client())
-            {
-                return reinterpret_cast<websocketpp::client<WebsocketConfig> &>(tls_client());
-            }
-            else
-            {
-                return reinterpret_cast<websocketpp::client<WebsocketConfig> &>(non_tls_client());
-            }
-        }
-        virtual websocketpp::client<websocketpp::config::asio_client> & non_tls_client()
-        {
-            throw std::bad_cast();
-        }
-        virtual websocketpp::client<websocketpp::config::asio_tls_client> & tls_client()
-        {
-            throw std::bad_cast();
-        }
-        virtual bool is_tls_client() const = 0;
-    };
-    struct websocketpp_client : websocketpp_client_base
-    {
-        websocketpp::client<websocketpp::config::asio_client> & non_tls_client() override
-        {
-            return m_client;
-        }
-        bool is_tls_client() const override { return false; }
-        websocketpp::client<websocketpp::config::asio_client> m_client;
-    };
-    struct websocketpp_tls_client : websocketpp_client_base
-    {
-        websocketpp::client<websocketpp::config::asio_tls_client> & tls_client() override
-        {
-            return m_client;
-        }
-        bool is_tls_client() const override { return true; }
-        websocketpp::client<websocketpp::config::asio_tls_client> m_client;
-    };
-
-    websocketpp::connection_hdl m_con;
-
-    pplx::task_completion_event<void> m_connect_tce;
-    pplx::task_completion_event<void> m_close_tce;
-
-    // Used to safe guard the wspp client.
-    std::mutex m_wspp_client_lock;
-    State m_state;
-    std::unique_ptr<websocketpp_client_base> m_client;
-
-    // Guards access to m_outgoing_msg_queue
-    std::mutex m_send_lock;
-
-    // Queue to order the sends
-    std::queue<websocket_outgoing_message> m_outgoing_msg_queue;
-
-    // Number of sends in progress and queued up.
-    std::atomic<int> m_num_sends;
-
-    // External callback for handling received and close event
-    std::function<void(websocket_incoming_message)> m_external_message_handler;
-    std::function<void(websocket_close_status, const utility::string_t&, const std::error_code&)> m_external_close_handler;
-
-    // Used to track if any of the OpenSSL server certificate verifications
-    // failed. This can safely be tracked at the client level since connections
-    // only happen once for each client.
-#if defined(__APPLE__) || (defined(ANDROID) || defined(__ANDROID__)) || defined(_WIN32)
-    bool m_openssl_failed;
-#endif
-
-};
-
-websocket_client_task_impl::websocket_client_task_impl(websocket_client_config config) :
-    m_client_closed(false),
-    m_callback_client(std::make_shared<details::wspp_callback_client>(std::move(config)))
-{
-    set_handler();
-}
-}
-
-websocket_callback_client::websocket_callback_client() :
-    m_client(std::make_shared<details::wspp_callback_client>(websocket_client_config()))
-{}
-
-websocket_callback_client::websocket_callback_client(websocket_client_config config) :
-    m_client(std::make_shared<details::wspp_callback_client>(std::move(config)))
-{}
-
-}}}
-
-#endif
->>>>>>> 8dfe2f62
+/***
+* ==++==
+*
+* Copyright (c) Microsoft Corporation. All rights reserved.
+* Licensed under the Apache License, Version 2.0 (the "License");
+* you may not use this file except in compliance with the License.
+* You may obtain a copy of the License at
+* http://www.apache.org/licenses/LICENSE-2.0
+*
+* Unless required by applicable law or agreed to in writing, software
+* distributed under the License is distributed on an "AS IS" BASIS,
+* WITHOUT WARRANTIES OR CONDITIONS OF ANY KIND, either express or implied.
+* See the License for the specific language governing permissions and
+* limitations under the License.
+*
+* ==--==
+* =+=+=+=+=+=+=+=+=+=+=+=+=+=+=+=+=+=+=+=+=+=+=+=+=+=+=+=+=+=+=+=+=+=+=+=+=+=+=+=+=+=+=+=+=+=+=+=+=+=+=+=+=+=+=+=+
+*
+* Websocket library: Client-side APIs.
+*
+* This file contains a cross platform implementation based on WebSocket++.
+*
+* =-=-=-=-=-=-=-=-=-=-=-=-=-=-=-=-=-=-=-=-=-=-=-=-=-=-=-=-=-=-=-=-=-=-=-=-=-=-=-=-=-=-=-=-=-=-=-=-=-=-=-=-=-=-=-=-
+****/
+
+#include "stdafx.h"
+#include "cpprest/details/x509_cert_utilities.h"
+
+// Include on everything except Windows Desktop ARM, unless explicitly excluded.
+#if !defined(_MSC_VER) || (WINAPI_FAMILY_PARTITION(WINAPI_PARTITION_APP) && !WINAPI_FAMILY_PARTITION(WINAPI_PARTITION_DESKTOP)) || (WINAPI_FAMILY_PARTITION(WINAPI_PARTITION_DESKTOP) && !defined(_M_ARM)) && !defined(CPPREST_EXCLUDE_WEBSOCKETS)
+
+// Force websocketpp to use C++ std::error_code instead of Boost.
+#define _WEBSOCKETPP_CPP11_SYSTEM_ERROR_
+#if defined(__GNUC__)
+#pragma GCC diagnostic push
+#pragma GCC diagnostic ignored "-Wconversion"
+#pragma GCC diagnostic ignored "-Wunused-parameter"
+#pragma GCC diagnostic ignored "-Wignored-qualifiers"
+#if defined(__APPLE__)
+#include "stdlib.h"
+// Issue caused by iOS SDK 8.0
+#pragma push_macro("ntohll")
+#pragma push_macro("htonll")
+#undef ntohll
+#undef htonll
+#endif
+#define _WEBSOCKETPP_NULLPTR_TOKEN_ 0
+#include <websocketpp/config/asio_client.hpp>
+#include <websocketpp/config/asio_no_tls_client.hpp>
+#include <websocketpp/client.hpp>
+#if defined(__APPLE__)
+#pragma pop_macro("htonll")
+#pragma pop_macro("ntohll")
+#endif
+#pragma GCC diagnostic pop
+#else /* __GNUC__ */
+#if defined(_WIN32)
+#pragma warning( push )
+#pragma warning( disable : 4100 4127 4512 4996 4701 4267 )
+#if _MSC_VER >= 1800
+#define _WEBSOCKETPP_CPP11_STL_
+#define _WEBSOCKETPP_CONSTEXPR_TOKEN_
+#if _MSC_VER < 1900
+#define _WEBSOCKETPP_NOEXCEPT_TOKEN_
+#endif
+#else
+#define _WEBSOCKETPP_NULLPTR_TOKEN_ 0
+#endif
+#endif
+
+#include <websocketpp/config/asio_client.hpp>
+#include <websocketpp/config/asio_no_tls_client.hpp>
+#include <websocketpp/client.hpp>
+
+#if defined(_WIN32)
+#pragma warning( pop )
+#endif
+
+#endif /* __GNUC__ */
+
+using websocketpp::lib::placeholders::_1;
+using websocketpp::lib::placeholders::_2;
+using websocketpp::lib::bind;
+
+namespace web
+{
+namespace websockets
+{
+namespace client
+{
+namespace details
+{
+
+// Utility function to build up error string based on error code and location.
+static std::string build_error_msg(const std::error_code &ec, const std::string &location)
+{
+    std::stringstream ss;
+    ss.imbue(std::locale::classic());
+    ss << location
+       << ": " << ec.value()
+       << ": " << ec.message();
+    return ss.str();
+}
+
+static utility::string_t g_subProtocolHeader(_XPLATSTR("Sec-WebSocket-Protocol"));
+
+class wspp_callback_client : public websocket_client_callback_impl, public std::enable_shared_from_this<wspp_callback_client>
+{
+private:
+    enum State {
+        CREATED,
+        CONNECTING,
+        CONNECTED,
+        CLOSING,
+        CLOSED,
+        DESTROYED
+    };
+public:
+    wspp_callback_client(websocket_client_config config) :
+        websocket_client_callback_impl(std::move(config)),
+        m_state(CREATED),
+        m_num_sends(0)
+#if defined(__APPLE__) || (defined(ANDROID) || defined(__ANDROID__)) || defined(_WIN32)
+        , m_openssl_failed(false)
+#endif
+    {}
+
+    ~wspp_callback_client()
+    {
+        _ASSERTE(m_state < DESTROYED);
+        std::unique_lock<std::mutex> lock(m_wspp_client_lock);
+
+        // Now, what states could we be in?
+        switch (m_state) {
+        case DESTROYED:
+            // This should be impossible
+            std::abort();
+        case CREATED:
+            lock.unlock();
+            break;
+        case CLOSED:
+        case CONNECTING:
+        case CONNECTED:
+        case CLOSING:
+            // Unlock the mutex so connect/close can use it.
+            lock.unlock();
+            try
+            {
+                // This will do nothing in the already-connected case
+                pplx::task<void>(m_connect_tce).get();
+            }
+            catch (...) {}
+            try
+            {
+                // This will do nothing in the already-closing case
+                close().wait();
+            }
+            catch (...) {}
+            break;
+        }
+
+        // At this point, there should be no more references to me.
+        m_state = DESTROYED;
+    }
+
+    pplx::task<void> connect()
+    {
+        if (m_uri.scheme() == U("wss"))
+        {
+            m_client = std::unique_ptr<websocketpp_client_base>(new websocketpp_tls_client());
+
+            // Options specific to TLS client.
+            auto &client = m_client->client<websocketpp::config::asio_tls_client>();
+            client.set_tls_init_handler([this](websocketpp::connection_hdl)
+            {
+                auto sslContext = websocketpp::lib::shared_ptr<boost::asio::ssl::context>(new boost::asio::ssl::context(boost::asio::ssl::context::sslv23));
+                sslContext->set_default_verify_paths();
+                sslContext->set_options(boost::asio::ssl::context::default_workarounds);
+                sslContext->set_verify_mode(boost::asio::ssl::context::verify_peer);
+
+#if defined(__APPLE__) || (defined(ANDROID) || defined(__ANDROID__)) || defined(_WIN32)
+                m_openssl_failed = false;
+#endif
+                sslContext->set_verify_callback([this](bool preverified, boost::asio::ssl::verify_context &verifyCtx)
+                {
+#if defined(__APPLE__) || (defined(ANDROID) || defined(__ANDROID__)) || defined(_WIN32)
+                    // On OS X, iOS, and Android, OpenSSL doesn't have access to where the OS
+                    // stores keychains. If OpenSSL fails we will doing verification at the
+                    // end using the whole certificate chain so wait until the 'leaf' cert.
+                    // For now return true so OpenSSL continues down the certificate chain.
+                    if(!preverified)
+                    {
+                        m_openssl_failed = true;
+                    }
+                    if(m_openssl_failed)
+                    {
+                        return http::client::details::verify_cert_chain_platform_specific(verifyCtx, utility::conversions::to_utf8string(m_uri.host()));
+                    }
+#endif
+                    boost::asio::ssl::rfc2818_verification rfc2818(utility::conversions::to_utf8string(m_uri.host()));
+                    return rfc2818(preverified, verifyCtx);
+                });
+
+                // OpenSSL stores some per thread state that never will be cleaned up until
+                // the dll is unloaded. If static linking, like we do, the state isn't cleaned up
+                // at all and will be reported as leaks.
+                // See http://www.openssl.org/support/faq.html#PROG13
+                // This is necessary here because it is called on the user's thread calling connect(...)
+                // eventually through websocketpp::client::get_connection(...)
+                ERR_remove_thread_state(nullptr);
+
+                return sslContext;
+            });
+
+            // Options specific to underlying socket.
+            client.set_socket_init_handler([this](websocketpp::connection_hdl, boost::asio::ssl::stream<boost::asio::ip::tcp::socket> &ssl_stream)
+            {
+                // Support for SNI.
+                if (m_config.is_sni_enabled())
+                {
+                    // If user specified server name is empty default to use URI host name.
+                    if (!m_config.server_name().empty())
+                    {
+                        // OpenSSL runs the string parameter through a macro casting away const with a C style cast.
+                        // Do a C++ cast ourselves to avoid warnings.
+                        SSL_set_tlsext_host_name(ssl_stream.native_handle(), const_cast<char *>(m_config.server_name().c_str()));
+                    }
+                    else
+                    {
+                        const auto &server_name = utility::conversions::to_utf8string(m_uri.host());
+                        SSL_set_tlsext_host_name(ssl_stream.native_handle(), const_cast<char *>(server_name.c_str()));
+                    }
+                }
+            });
+
+            return connect_impl<websocketpp::config::asio_tls_client>();
+        }
+        else
+        {
+            m_client = std::unique_ptr<websocketpp_client_base>(new websocketpp_client());
+            return connect_impl<websocketpp::config::asio_client>();
+        }
+    }
+
+    template <typename WebsocketConfigType>
+    pplx::task<void> connect_impl()
+    {
+        auto &client = m_client->client<WebsocketConfigType>();
+
+        client.clear_access_channels(websocketpp::log::alevel::all);
+        client.clear_error_channels(websocketpp::log::alevel::all);
+        client.init_asio();
+        client.start_perpetual();
+
+        _ASSERTE(m_state == CREATED);
+        client.set_open_handler([this](websocketpp::connection_hdl)
+        {
+            _ASSERTE(m_state == CONNECTING);
+            m_state = CONNECTED;
+            m_connect_tce.set();
+        });
+
+        client.set_fail_handler([this](websocketpp::connection_hdl con_hdl)
+        {
+            _ASSERTE(m_state == CONNECTING);
+            shutdown_wspp_impl<WebsocketConfigType>(con_hdl, true);
+        });
+
+        client.set_message_handler([this](websocketpp::connection_hdl, const websocketpp::config::asio_client::message_type::ptr &msg)
+        {
+            if (m_external_message_handler)
+            {
+                _ASSERTE(m_state >= CONNECTED && m_state < CLOSED);
+                websocket_incoming_message incoming_msg;
+
+                switch (msg->get_opcode())
+                {
+                case websocketpp::frame::opcode::binary:
+                    incoming_msg.m_msg_type = websocket_message_type::binary_message;
+                    break;
+                case websocketpp::frame::opcode::text:
+                    incoming_msg.m_msg_type = websocket_message_type::text_message;
+                    break;
+                default:
+                    // Unknown message type. Since both websocketpp and our code use the RFC codes, we'll just pass it on to the user.
+                    incoming_msg.m_msg_type = static_cast<websocket_message_type>(msg->get_opcode());
+                    break;
+                }
+
+                // 'move' the payload into a container buffer to avoid any copies.
+                auto &payload = msg->get_raw_payload();
+                incoming_msg.m_body = concurrency::streams::container_buffer<std::string>(std::move(payload));
+
+                m_external_message_handler(incoming_msg);
+            }
+        });
+
+        client.set_close_handler([this](websocketpp::connection_hdl con_hdl)
+        {
+            _ASSERTE(m_state != CLOSED);
+            shutdown_wspp_impl<WebsocketConfigType>(con_hdl, false);
+        });
+
+        // Get the connection handle to save for later, have to create temporary
+        // because type erasure occurs with connection_hdl.
+        websocketpp::lib::error_code ec;
+        auto con = client.get_connection(utility::conversions::to_utf8string(m_uri.to_string()), ec);
+        m_con = con;
+        if (ec.value() != 0)
+        {
+            return pplx::task_from_exception<void>(websocket_exception(ec, build_error_msg(ec, "get_connection")));
+        }
+
+        // Add any request headers specified by the user.
+        const auto & headers = m_config.headers();
+        for (const auto & header : headers)
+        {
+            if (!utility::details::str_icmp(header.first, g_subProtocolHeader))
+            {
+                con->append_header(utility::conversions::to_utf8string(header.first), utility::conversions::to_utf8string(header.second));
+            }
+        }
+
+        // Add any specified subprotocols.
+        if (headers.has(g_subProtocolHeader))
+        {
+            const std::vector<utility::string_t> protocols = m_config.subprotocols();
+            for (const auto & value : protocols)
+            {
+                con->add_subprotocol(utility::conversions::to_utf8string(value), ec);
+                if (ec.value())
+                {
+                    return pplx::task_from_exception<void>(websocket_exception(ec, build_error_msg(ec, "add_subprotocol")));
+                }
+            }
+        }
+
+        // Setup proxy options.
+        const auto &proxy = m_config.proxy();
+        if (proxy.is_specified())
+        {
+            con->set_proxy(utility::conversions::to_utf8string(proxy.address().to_string()), ec);
+            if (ec)
+            {
+                return pplx::task_from_exception<void>(websocket_exception(ec, build_error_msg(ec, "set_proxy")));
+            }
+
+            const auto &cred = proxy.credentials();
+            if (cred.is_set())
+            {
+                con->set_proxy_basic_auth(
+                    utility::conversions::to_utf8string(cred.username()),
+                    utility::conversions::to_utf8string(*cred.decrypt()),
+                    ec);
+                if (ec)
+                {
+                    return pplx::task_from_exception<void>(websocket_exception(ec, build_error_msg(ec, "set_proxy_basic_auth")));
+                }
+            }
+        }
+
+        m_state = CONNECTING;
+        client.connect(con);
+        m_thread = std::thread([&client]()
+        {
+#if defined(__ANDROID__)
+            crossplat::get_jvm_env();
+#endif
+            client.run();
+#if defined(__ANDROID__)
+            crossplat::JVM.load()->DetachCurrentThread();
+#endif
+
+            // OpenSSL stores some per thread state that never will be cleaned up until
+            // the dll is unloaded. If static linking, like we do, the state isn't cleaned up
+            // at all and will be reported as leaks.
+            // See http://www.openssl.org/support/faq.html#PROG13
+            ERR_remove_thread_state(nullptr);
+        });
+        return pplx::create_task(m_connect_tce);
+    }
+
+    pplx::task<void> send(websocket_outgoing_message &msg)
+    {
+        if (!m_connect_tce._IsTriggered())
+        {
+            return pplx::task_from_exception<void>(websocket_exception("Client not connected."));
+        }
+
+        switch (msg.m_msg_type)
+        {
+        case websocket_message_type::text_message:
+        case websocket_message_type::binary_message:
+            break;
+        default:
+            return pplx::task_from_exception<void>(websocket_exception("Invalid message type"));
+        }
+
+        const auto length = msg.m_length;
+        if (length == 0)
+        {
+            return pplx::task_from_exception<void>(websocket_exception("Cannot send empty message."));
+        }
+        if (length >= UINT_MAX && length != SIZE_MAX)
+        {
+            return pplx::task_from_exception<void>(websocket_exception("Message size too large. Ensure message length is less than UINT_MAX."));
+        }
+
+        {
+            if (++m_num_sends == 1) // No sends in progress
+            {
+                // Start sending the message
+                send_msg(msg);
+            }
+            else
+            {
+                // Only actually have to take the lock if touching the queue.
+                std::lock_guard<std::mutex> lock(m_send_lock);
+                m_outgoing_msg_queue.push(msg);
+            }
+        }
+
+        return pplx::create_task(msg.body_sent());
+    }
+
+    void send_msg(websocket_outgoing_message &msg)
+    {
+        auto this_client = this->shared_from_this();
+        auto& is_buf = msg.m_body;
+        auto length = msg.m_length;
+
+        if (length == SIZE_MAX)
+        {
+            // This indicates we should determine the length automatically.
+            if (is_buf.has_size())
+            {
+                // The user's stream knows how large it is -- there's no need to buffer.
+                auto buf_sz = is_buf.size();
+                if (buf_sz >= SIZE_MAX)
+                {
+                    msg.signal_body_sent(std::make_exception_ptr(websocket_exception("Cannot send messages larger than SIZE_MAX.")));
+                    return;
+                }
+                length = static_cast<size_t>(buf_sz);
+                // We have determined the length and can proceed normally.
+            }
+            else
+            {
+                // The stream needs to be buffered.
+                auto is_buf_istream = is_buf.create_istream();
+                msg.m_body = concurrency::streams::container_buffer<std::vector<uint8_t>>();
+                is_buf_istream.read_to_end(msg.m_body).then([this_client, msg](pplx::task<size_t> t) mutable
+                {
+                    try
+                    {
+                        msg.m_length = t.get();
+                        this_client->send_msg(msg);
+                    }
+                    catch (...)
+                    {
+                        msg.signal_body_sent(std::current_exception());
+                    }
+                });
+                // We have postponed the call to send_msg() until after the data is buffered.
+                return;
+            }
+        }
+
+        // First try to acquire the data (Get a pointer to the next already allocated contiguous block of data)
+        // If acquire succeeds, send the data over the socket connection, there is no copy of data from stream to temporary buffer.
+        // If acquire fails, copy the data to a temporary buffer managed by sp_allocated and send it over the socket connection.
+        std::shared_ptr<uint8_t> sp_allocated;
+        size_t acquired_size = 0;
+        uint8_t* ptr;
+        auto read_task = pplx::task_from_result();
+        bool acquired = is_buf.acquire(ptr, acquired_size);
+
+        if (!acquired || acquired_size < length) // Stream does not support acquire or failed to acquire specified number of bytes
+        {
+            // If acquire did not return the required number of bytes, do not rely on its return value.
+            if (acquired_size < length)
+            {
+                acquired = false;
+                is_buf.release(ptr, 0);
+            }
+
+            // Allocate buffer to hold the data to be read from the stream.
+            sp_allocated.reset(new uint8_t[length], [=](uint8_t *p) { delete [] p; });
+
+            read_task = is_buf.getn(sp_allocated.get(), length).then([length](size_t bytes_read)
+            {
+                if (bytes_read != length)
+                {
+                    throw websocket_exception("Failed to read required length of data from the stream.");
+                }
+            });
+        }
+        else
+        {
+            // Acquire succeeded, assign the acquired pointer to sp_allocated. Use an empty custom destructor
+            // so that the data is not released when sp_allocated goes out of scope. The streambuf will manage its memory.
+            sp_allocated.reset(ptr, [](uint8_t *) {});
+        }
+
+        read_task.then([this_client, msg, sp_allocated, length]()
+        {
+            std::lock_guard<std::mutex> lock(this_client->m_wspp_client_lock);
+            if (this_client->m_state > CONNECTED)
+            {
+                // The client has already been closed.
+                throw websocket_exception("Websocket connection is closed.");
+            }
+
+            websocketpp::lib::error_code ec;
+            if (this_client->m_client->is_tls_client())
+            {
+                this_client->send_msg_impl<websocketpp::config::asio_tls_client>(this_client, msg, sp_allocated, length, ec);
+            }
+            else
+            {
+                this_client->send_msg_impl<websocketpp::config::asio_client>(this_client, msg, sp_allocated, length, ec);
+            }
+            return ec;
+        }).then([this_client, msg, is_buf, acquired, sp_allocated, length](pplx::task<websocketpp::lib::error_code> previousTask) mutable
+        {
+            std::exception_ptr eptr;
+            try
+            {
+                // Catch exceptions from previous tasks, if any and convert it to websocket exception.
+                const auto &ec = previousTask.get();
+                if (ec.value() != 0)
+                {
+                    eptr = std::make_exception_ptr(websocket_exception(ec, build_error_msg(ec, "sending message")));
+                }
+            }
+            catch (...)
+            {
+                eptr = std::current_exception();
+            }
+
+            if (acquired)
+            {
+                is_buf.release(sp_allocated.get(), length);
+            }
+
+            // Set the send_task_completion_event after calling release.
+            if (eptr)
+            {
+                msg.signal_body_sent(eptr);
+            }
+            else
+            {
+                msg.signal_body_sent();
+            }
+
+            if (--this_client->m_num_sends > 0)
+            {
+                // Only hold the lock when actually touching the queue.
+                websocket_outgoing_message next_msg;
+                {
+                    std::lock_guard<std::mutex> lock(this_client->m_send_lock);
+                    next_msg = this_client->m_outgoing_msg_queue.front();
+                    this_client->m_outgoing_msg_queue.pop();
+                }
+                this_client->send_msg(next_msg);
+            }
+        });
+    }
+
+    pplx::task<void> close()
+    {
+        return close(static_cast<websocket_close_status>(websocketpp::close::status::normal), U("Normal"));
+    }
+
+    pplx::task<void> close(websocket_close_status status, const utility::string_t& reason)
+    {
+        websocketpp::lib::error_code ec;
+        {
+            std::lock_guard<std::mutex> lock(m_wspp_client_lock);
+            if (m_state == CONNECTED)
+            {
+                m_state = CLOSING;
+                if (m_client->is_tls_client())
+                {
+                    close_impl<websocketpp::config::asio_tls_client>(status, reason, ec);
+                }
+                else
+                {
+                    close_impl<websocketpp::config::asio_client>(status, reason, ec);
+                }
+            }
+        }
+        return pplx::task<void>(m_close_tce);
+    }
+
+private:
+
+    template <typename WebsocketConfigType>
+    void shutdown_wspp_impl(const websocketpp::connection_hdl &con_hdl, bool connecting)
+    {
+        // Only need to hold the lock when setting the state to closed.
+        {
+            std::lock_guard<std::mutex> lock(m_wspp_client_lock);
+            m_state = CLOSED;
+        }
+
+        auto &client = m_client->client<WebsocketConfigType>();
+        const auto &connection = client.get_con_from_hdl(con_hdl);
+        const auto &closeCode = connection->get_local_close_code();
+        const auto &reason = connection->get_local_close_reason();
+        const auto &ec = connection->get_ec();
+        client.stop_perpetual();
+
+        // Can't join thread directly since it is the current thread.
+        pplx::create_task([this, connecting, ec, closeCode, reason]
+        {
+            if (m_thread.joinable())
+            {
+                m_thread.join();
+            }
+
+            // Delete client to make sure Websocketpp cleans up all Boost.Asio portions.
+            m_client.reset();
+
+            if (connecting)
+            {
+                websocket_exception exc(ec, build_error_msg(ec, "set_fail_handler"));
+                m_connect_tce.set_exception(exc);
+            }
+            if (m_external_close_handler)
+            {
+                m_external_close_handler(static_cast<websocket_close_status>(closeCode), utility::conversions::to_string_t(reason), ec);
+            }
+            // Making a local copy of the TCE prevents it from being destroyed along with "this"
+            auto tceref = m_close_tce;
+            tceref.set();
+        });
+    }
+
+    template <typename WebsocketClientType>
+    static void send_msg_impl(
+        const std::shared_ptr<wspp_callback_client> &this_client,
+        const websocket_outgoing_message &msg,
+        const std::shared_ptr<uint8_t> &sp_allocated,
+        size_t length,
+        websocketpp::lib::error_code &ec)
+    {
+        auto &client = this_client->m_client->client<WebsocketClientType>();
+        switch (msg.m_msg_type)
+        {
+        case websocket_message_type::text_message:
+            client.send(
+                this_client->m_con,
+                sp_allocated.get(),
+                length,
+                websocketpp::frame::opcode::text,
+                ec);
+            break;
+        case websocket_message_type::binary_message:
+            client.send(
+                this_client->m_con,
+                sp_allocated.get(),
+                length,
+                websocketpp::frame::opcode::binary,
+                ec);
+            break;
+        default:
+            // This case should have already been filtered above.
+            std::abort();
+        }
+    }
+
+    template <typename WebsocketConfig>
+    void close_impl(websocket_close_status status, const utility::string_t& reason, websocketpp::lib::error_code &ec)
+    {
+        auto &client = m_client->client<WebsocketConfig>();
+        client.close(m_con, static_cast<websocketpp::close::status::value>(status), utility::conversions::to_utf8string(reason), ec);
+    }
+
+    void set_message_handler(const std::function<void(const websocket_incoming_message&)>& handler)
+    {
+        m_external_message_handler = handler;
+    }
+
+    void set_close_handler(const std::function<void(websocket_close_status, const utility::string_t&, const std::error_code&)>& handler)
+    {
+        m_external_close_handler = handler;
+    }
+
+    std::thread m_thread;
+
+    // Perform type erasure to set the websocketpp client in use at runtime
+    // after construction based on the URI.
+    struct websocketpp_client_base
+    {
+        virtual ~websocketpp_client_base() CPPREST_NOEXCEPT {}
+        template <typename WebsocketConfig>
+        websocketpp::client<WebsocketConfig> & client()
+        {
+            if(is_tls_client())
+            {
+                return reinterpret_cast<websocketpp::client<WebsocketConfig> &>(tls_client());
+            }
+            else
+            {
+                return reinterpret_cast<websocketpp::client<WebsocketConfig> &>(non_tls_client());
+            }
+        }
+        virtual websocketpp::client<websocketpp::config::asio_client> & non_tls_client()
+        {
+            throw std::bad_cast();
+        }
+        virtual websocketpp::client<websocketpp::config::asio_tls_client> & tls_client()
+        {
+            throw std::bad_cast();
+        }
+        virtual bool is_tls_client() const = 0;
+    };
+    struct websocketpp_client : websocketpp_client_base
+    {
+        websocketpp::client<websocketpp::config::asio_client> & non_tls_client() override
+        {
+            return m_client;
+        }
+        bool is_tls_client() const override { return false; }
+        websocketpp::client<websocketpp::config::asio_client> m_client;
+    };
+    struct websocketpp_tls_client : websocketpp_client_base
+    {
+        websocketpp::client<websocketpp::config::asio_tls_client> & tls_client() override
+        {
+            return m_client;
+        }
+        bool is_tls_client() const override { return true; }
+        websocketpp::client<websocketpp::config::asio_tls_client> m_client;
+    };
+
+    websocketpp::connection_hdl m_con;
+
+    pplx::task_completion_event<void> m_connect_tce;
+    pplx::task_completion_event<void> m_close_tce;
+
+    // Used to safe guard the wspp client.
+    std::mutex m_wspp_client_lock;
+    State m_state;
+    std::unique_ptr<websocketpp_client_base> m_client;
+
+    // Guards access to m_outgoing_msg_queue
+    std::mutex m_send_lock;
+
+    // Queue to order the sends
+    std::queue<websocket_outgoing_message> m_outgoing_msg_queue;
+
+    // Number of sends in progress and queued up.
+    std::atomic<int> m_num_sends;
+
+    // External callback for handling received and close event
+    std::function<void(websocket_incoming_message)> m_external_message_handler;
+    std::function<void(websocket_close_status, const utility::string_t&, const std::error_code&)> m_external_close_handler;
+
+    // Used to track if any of the OpenSSL server certificate verifications
+    // failed. This can safely be tracked at the client level since connections
+    // only happen once for each client.
+#if defined(__APPLE__) || (defined(ANDROID) || defined(__ANDROID__)) || defined(_WIN32)
+    bool m_openssl_failed;
+#endif
+
+};
+
+websocket_client_task_impl::websocket_client_task_impl(websocket_client_config config) :
+    m_client_closed(false),
+    m_callback_client(std::make_shared<details::wspp_callback_client>(std::move(config)))
+{
+    set_handler();
+}
+}
+
+websocket_callback_client::websocket_callback_client() :
+    m_client(std::make_shared<details::wspp_callback_client>(websocket_client_config()))
+{}
+
+websocket_callback_client::websocket_callback_client(websocket_client_config config) :
+    m_client(std::make_shared<details::wspp_callback_client>(std::move(config)))
+{}
+
+}}}
+
+#endif