--- conflicted
+++ resolved
@@ -142,11 +142,8 @@
     }
     return *this;
 }
-<<<<<<< HEAD
-web::json::value::value(value &&other) _noexcept :
-=======
-web::json::value::value(value &&other) CPPREST_NOEXCEPT : 
->>>>>>> 9244af52
+
+web::json::value::value(value &&other) CPPREST_NOEXCEPT :
     m_value(std::move(other.m_value))
 #ifdef ENABLE_JSON_VALUE_VISUALIZER
     ,m_kind(other.m_kind)
